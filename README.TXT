--- conflicted
+++ resolved
@@ -1,4 +1,3 @@
-<<<<<<< HEAD
 This is the firmware source for the RepRap Generation 3 and MakerBot 
 Generation 4 board sets.
 
@@ -18,123 +17,4 @@
        includes code to quickly shut down all mosfets to avoid possible
        damage during bootloader startup.
 * dist - this directory contains tools and scripts for quickly installing
-       bootloaders and board images on Piles O' Boards.
-=======
-*** NOTE ***
-ALL WORK is now being done in the v2 directory. Check instructions there or at:
-http://wiki.makerbot.com/v2-firmware
-
-This document is mostly out-of-date.  It still should work to build the
-firmware through the Arduino environment, but further doc is needed regarding
-how to build the firmware without Arduino.
-*** NOTE ***
-
-
-This is the v1.3 release of the RepRap Generation 3 firmware.  It contains
-firmware for the following boards:
-* RepRap v1.1 Motherboard
-* RepRap v1.2 Motherboard
-* Extruder Controller v2.2
-
-** INSTALLATION **
-
-1) Install the Arduino software
-
-If you haven't already, you should start by installing the Arduino software.
-You can find the latest version for Windows, Mac, and Linux here:
-http://arduino.cc/en/Main/Software
-
-Follow the instructions on the Arduino site to install the software.
-
-2) Install Sanguino support
-
-The RepRep motherboard uses the Sanguino, an Arduino derivative.  You'll
-need to add some Sanguino-specific bits to your Arduino installation
-before you can program the motherboard.  Follow the directions for your
-platform:
-
-For Mac OS X:
-http://sanguino.cc/softwareformac
-For Windows:
-http://sanguino.cc/softwareforwindows
-For Linux:
-http://sanguino.cc/softwareforlinux
-
-3) Install the bootloaders
-
-If you have pre-assembled RepRap motherboards or extruder controllers, or
-are updating firmware you've installed before, you can skip these steps.  If
-you've assembled your own board and are installing firmware for the first
-time, you'll need an in-system AVR programmer, like the USBTinyISP.
-
-3a) Install the bootloader on the RepRap Motherboard
-
-* Use the 6-pin connector to attach the USBTinyISP to the header on the 
-  motherboard.  
-* Plug the USBTinyISP into your computer.
-* Start the Arduino software.
-* Select "Sanguino" from the Tools > Board menu.  (If "Sanguino" doesn't
-  appear as an option, check that you've installed the Sanguino software
-  correctly.)
-* From the menu, select Tools > Burn Bootloader > w/USBTinyISP.  This
-  will start the bootloader installation.  When it's complete, you can
-  quit the Arduino software.
-
-3b) Install the bootloader on the Extruder Controller
-
-This step is identical to step 3a), with one important difference: the
-Extruder Controller board is Arduino-based, not Sanguino-based, so you
-will need to select "Arduino Duemilanove w/ATmega168" from the
-Tools > Board menu instead of "Sanguino".
-
-4) Copy the libraries
-
-The firmware update requires you to install a couple of libraries.  Copy
-all the folders in reprap-gen3-firmware-v1.x/libraries to 
-arduino-00XX/hardware/libraries.  If you have older versions of the
-libraries installed, replace them with the new version.
-
-5) Install the RepRap Motherboard firmware
-
-* Connect your USB-TTY cable to the RepRap motherboard and your computer's
-  USB port.  Make sure that the colors on the cable match up with the
-  ones marked on the board.
-* Start the Arduino software.  Open the file:
-  reprap-gen3-firmware-v1.x/SanguinoMaster/SanguinoMaster.pde
-* Select "Sanguino" from the Tools > Board menu.
-* Select your USB cable's serial port fronm the Tools > Serial Port menu.
-* Click the Upload button. This is the trickiest step. The v1.1 and
-  v1.2 motherboards require a manual reset when being
-  reprogrammed. There's a small reset button on the motherboard; you
-  should see some LEDs flicker when you press it. The trick is to get
-  the timing right. If you can, start the arduino software from a
-  terminal program and keep a close eye on the output. A few seconds
-  after you hit the upload button on the arduino software, you will
-  see a message in the terminal like this:
-
-"Binary sketch size: NNNN bytes (of a NNNN byte maximum)"
-
-  When you see that message, hit the reset button immediately.
-
-  If you can't or don't know how to start arduino from a terminal, try
-  hitting the reset button four seconds or so after you press the
-  upload button in the arduino software. 
-
-  Regardless of which method you use, you may need a few tries before
-  you get it right. Don't panic if it doesn't work the first time! 
-
-6) Install the Extruder Controller firmware
-
-This step is exactly the same as Step 5, with two important
-differences:
-* Select "Arduino Duemilanove w/ATmega168" from the 
-  Tools > Board menu instead of "Sanguino"
-* Instead of SanguinoMaster, open this file:
-  reprap-gen3-firmware-v1.x/ArduinoSlaveExtruder/ArduinoSlaveExtruder.pde 
-
-7) Try it out!
-
-For further information, check out the online documentation:
-http://wiki.makerbot.com/cupcake-motherboard-firmware-update
-http://wiki.makerbot.com/plastruder-firmware-update
->>>>>>> f64375de
+       bootloaders and board images on Piles O' Boards.