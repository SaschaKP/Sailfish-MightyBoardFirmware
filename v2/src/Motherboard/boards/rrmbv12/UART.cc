/*
 * UART.cc
 *
 *  Created on: Dec 10, 2009
 *      Author: phooky
 */
#include "UART.hh"
#include "DebugPin.hh"
#include <stdint.h>
#include <avr/sfr_defs.h>
#include <avr/interrupt.h>
#include <avr/io.h>
#include "Configuration.hh"

// MEGA644P_DOUBLE_SPEED_MODE is 1 if USXn is 1.
#ifndef MEGA644P_DOUBLE_SPEED_MODE
#define MEGA644P_DOUBLE_SPEED_MODE 0
#endif

#if MEGA644P_DOUBLE_SPEED_MODE
#define UBRR_VALUE 51
#define UBRRA_VALUE _BV(U2X##uart_)
#else
#define UBRR_VALUE 25
#define UBRRA_VALUE 0
#endif

#define UART_COUNT 2

/// Adapted from ancient arduino/wiring rabbit hole
#define INIT_SERIAL(uart_) \
{ \
    UBRR##uart_##H = UBRR_VALUE >> 8; \
    UBRR##uart_##L = UBRR_VALUE & 0xff; \
    \
    /* set config for uart_ */ \
    UCSR##uart_##A = UBRRA_VALUE; \
    UCSR##uart_##B = _BV(RXEN##uart_) | _BV(TXEN##uart_); \
    UCSR##uart_##C = _BV(UCSZ##uart_##1)|_BV(UCSZ##uart_##0); \
    /* defaults to 8-bit, no parity, 1 stop bit */ \
}

#define ENABLE_SERIAL_INTERRUPTS(uart_) \
{ \
	UCSR##uart_##B |=  _BV(RXCIE##uart_) | _BV(TXCIE##uart_); \
}

#define DISABLE_SERIAL_INTERRUPTS(uart_) \
{ \
	UCSR##uart_##B &= ~(_BV(RXCIE##uart_) | _BV(TXCIE##uart_)); \
}

UART uart[UART_COUNT] = {
		UART(0),
		UART(1)
};

volatile bool listening = true;

// Unlike the old implementation, we go half-duplex: we don't listen while sending.
inline void listen() {
	PORTD &= ~(_BV(4) | _BV(5) );
<<<<<<< HEAD
=======
	// Turn on the receiver
    UCSR1B |= _BV(RXEN1);
>>>>>>> 9ecab847
}

inline void speak() {
	PORTD |= (_BV(4) | _BV(5));
	// Turn off the receiver
    UCSR1B &= ~_BV(RXEN1);
}

UART::UART(uint8_t index) : index_(index), enabled_(false) {
	if (index_ == 0) {
		INIT_SERIAL(0);
	} else if (index_ == 1) {
		INIT_SERIAL(1);
		// UART1 is an RS485 port, and requires additional setup.
		// Read enable: PD5, active low
		// Tx enable: PD4, active high
		DDRD |= _BV(5) | _BV(4);
		listen();
	}
}

#define SEND_BYTE(uart_,data_) UDR##uart_ = data_

/// Subsequent bytes will be triggered by the tx complete interrupt.
void UART::beginSend() {
	if (!enabled_) { return; }
	uint8_t send_byte = out_.getNextByteToSend();
	if (index_ == 0) {
		SEND_BYTE(0,send_byte);
	} else if (index_ == 1) {
		speak();
		SEND_BYTE(1,send_byte);
	}
}

void UART::enable(bool enabled) {
	enabled_ = enabled;
	if (index_ == 0) {
		if (enabled) { ENABLE_SERIAL_INTERRUPTS(0); }
		else { DISABLE_SERIAL_INTERRUPTS(0); }
	} else if (index_ == 1) {
		if (enabled) { ENABLE_SERIAL_INTERRUPTS(1); }
		else { DISABLE_SERIAL_INTERRUPTS(1); }
	}
}

// Send and receive interrupts
#define UART_RX_ISR(uart_) \
ISR(USART##uart_##_RX_vect) \
{ \
	uart[uart_].in_.processByte( UDR##uart_ ); \
}

UART_RX_ISR(0);
UART_RX_ISR(1);

ISR(USART0_TX_vect)
{
	if (uart[0].out_.isSending()) {
		UDR0 = uart[0].out_.getNextByteToSend();
	}
}

ISR(USART1_TX_vect)
{
	if (uart[1].out_.isSending()) {
		UDR1 = uart[1].out_.getNextByteToSend();
	} else {
		listen();
	}
}
<|MERGE_RESOLUTION|>--- conflicted
+++ resolved
@@ -60,17 +60,14 @@
 // Unlike the old implementation, we go half-duplex: we don't listen while sending.
 inline void listen() {
 	PORTD &= ~(_BV(4) | _BV(5) );
-<<<<<<< HEAD
-=======
 	// Turn on the receiver
-    UCSR1B |= _BV(RXEN1);
->>>>>>> 9ecab847
+	UCSR1B |= _BV(RXEN1);
 }
 
 inline void speak() {
 	PORTD |= (_BV(4) | _BV(5));
 	// Turn off the receiver
-    UCSR1B &= ~_BV(RXEN1);
+	UCSR1B &= ~_BV(RXEN1);
 }
 
 UART::UART(uint8_t index) : index_(index), enabled_(false) {
