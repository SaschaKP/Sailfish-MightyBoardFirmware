#
# Copyright 2010 by Adam Mayer	 <adam@makerbot.com>
#
# This program is free software: you can redistribute it and/or modify
# it under the terms of the GNU General Public License as published by
# the Free Software Foundation, either version 3 of the License, or
# (at your option) any later version.
#
# This program is distributed in the hope that it will be useful,
# but WITHOUT ANY WARRANTY; without even the implied warranty of
# MERCHANTABILITY or FITNESS FOR A PARTICULAR PURPOSE.  See the
# GNU General Public License for more details.
#
# You should have received a copy of the GNU General Public License
# along with this program.  If not, see <http://www.gnu.org/licenses/>
#

#
# HOW TO USE THIS BUILD SCRIPT
#
# By default, this script will build the firmware for rev D Mighty Board.
# The firmware will be built, but not uploaded.
#
# To build for another platform, pass an explicit platform parameter.  For example,
# $ scons platform=mb40
#
# To upload the firmware, specify the "upload" target.  By default, this will use
# /dev/ttyUSB0 as the serial connection.
# $ scons upload
#
# If you want to select a port manually, specify it as a parameter:
# $ scons port=/dev/ttyUSB3 upload
#
# If you want to enable or disable the safety cutoff function, you
# should define the "cutoff" parameter as one or zero. For example,
# $ scons platform=mb40 cutoff=1
# will build the firmware with the safety cutoff code _enabled_.

import os
import re
import glob
from os.path import dirname
from os.path import basename

def filtered_glob_omit(env, pattern, omit=[], ondisk=True, source=False, strings=False):
    return filter(lambda f: os.path.basename(f.path) not in omit, env.Glob(pattern))

def filtered_glob_keep(env, pattern, keep=[], ondisk=True, source=False, strings=False):
    return filter(lambda f: os.path.basename(f.path) in keep, env.Glob(pattern))

# Platform parameter
platform = ARGUMENTS.get('platform','mighty_one')
if (platform == 'mb40'):
   platform = 'mighty_one'
# Use safety cutoff or not
cutoff = ARGUMENTS.get('cutoff','0')
# fived only applicable for rrmbv12
fived = ARGUMENTS.get('fived','false')
f_cpu='16000000L'

zlevel = ARGUMENTS.get('zlevel','0')

# Heaters on Steroids
steroids = ARGUMENTS.get('heater_steroids','0')
corexy_s = ARGUMENTS.get('core_xy_stepper','0')
corexy   = ARGUMENTS.get('core_xy','0')
<<<<<<< HEAD
has_i2c_lcd = ARGUMENTS.get('has_i2c_lcd','0')
=======
has_i2c_lcd   = ARGUMENTS.get('has_i2c_lcd','0')
>>>>>>> 02ce3d97

# Broken SD
broken_def = ''
broken_str = ''
broken_sd = ARGUMENTS.get('broken_sd','0')
if broken_sd == '1':
   broken_def = '-DBROKEN_SD'
   broken_str = 'b'

# Get the svn version number and use the last part
if os.path.exists('../../../../../../.svn'):
   svn_version = os.popen('svnversion ../../../../../..').read()[:-1]
   svn_version = svn_version.split(':')[-1]
elif os.path.exists('../../svn-version'):
   svn_version = open('../../svn-version', 'r').read().strip()
else:
   svn_version = "1234"

# use locale
locale = ARGUMENTS.get('locale','ENGLISH')
locale_flag = 0

if locale.lower() in ('french','fr','francais'):
    os.environ['LOCALE'] = '_FR'
    locale_flag = 1
else:
    if not os.environ.has_key('LOCALE'):
        os.environ['LOCALE'] = '_US'
	locale_flag = 0

single_extruder_def = ''
squeeze_srcs=[]
build_stats_def = ''

squeeze_srcs = []
max31855_def = ''
max31855 = ''

if (platform == 'mighty_one') or (platform == 'ff_creator') or (platform == 'wanhao_dup4'):
    os.environ['MODEL'] = 'REPLICATOR'
    # default rev for mighty_one is revE
    board = ARGUMENTS.get('rev', 'reve')
    board_platform = 'mighty_one'
    squeeze_srcs = [
        'Menu.cc', 'Interface.cc', 'InterfaceBoard.cc', 'LiquidCrystalSerial.cc', 'DigiPots.cc',
        'PSU.cc', 'Eeprom.cc', 'PSU.cc', 'EepromMap.cc', 'Piezo.cc', 'UtilityScripts.cc' ]
elif (platform == 'ff_creator-2560'):
    os.environ['MODEL'] = 'REPLICATOR'
    # default rev for mighty_one is revE
    board = ARGUMENTS.get('rev', 'reve')
    board_platform = 'mighty_one'
elif (platform == 'mighty_one-2560'):
    os.environ['MODEL'] = 'REPLICATOR'
    # default rev for mighty_one is revE
    board = ARGUMENTS.get('rev', 'reve')
    board_platform = 'mighty_one'
    max31855 = ARGUMENTS.get('max31855','')
    if max31855 == '1':
        max31855_def = '-DMAX31855'
        max31855 = '_max31855'
elif (platform == 'mighty_two'):
    os.environ['MODEL'] = 'REPLICATOR2'
    # default rev for mighty_two is revG
    board = ARGUMENTS.get('rev', 'revg')
    board_platform = 'mighty_two'
    single_extruder_def = '-DSINGLE_EXTRUDER'
    build_stats_def = '-DBUILD_STATS'
    squeeze_srcs = [
        'Menu.cc', 'Interface.cc', 'InterfaceBoard.cc', 'LiquidCrystalSerial.cc', 'DigiPots.cc',
        'PSU.cc', 'Eeprom.cc', 'PSU.cc', 'EepromMap.cc', 'Piezo.cc', 'UtilityScripts.cc',
        'TemperatureTable.cc', 'Thermistor.cc', 'Thermocouple.cc', 'Heater.cc', 'CoolingFan.cc',
        'PID.cc'] +\
    [ os.path.basename(f) for f in glob.glob('../../src/MightyBoard/Motherboard/lib_sd/*.c') ] +\
    [ os.path.basename(f) for f in glob.glob('../../src/MightyBoard/Motherboard/boards/mighty_two/*.cc') ]
elif (platform == 'mighty_two-2560'):
    os.environ['MODEL'] = 'REPLICATOR2'
    # default rev for mighty_two is revG
    board = ARGUMENTS.get('rev', 'revg')
    board_platform = 'mighty_two'
    single_extruder_def = '-DSINGLE_EXTRUDER'
    build_stats_def = '-DBUILD_STATS'
elif (platform == 'mighty_twox'):
    os.environ['MODEL'] = 'REPLICATOR2'
    # default rev for mighty_two is revG
    board = ARGUMENTS.get('rev', 'revg')
    board_platform = 'mighty_two'
    squeeze_srcs = [
        'Menu.cc', 'Interface.cc', 'InterfaceBoard.cc', 'LiquidCrystalSerial.cc', 'DigiPots.cc',
        'PSU.cc', 'Eeprom.cc', 'PSU.cc', 'EepromMap.cc', 'Piezo.cc', 'UtilityScripts.cc',
        'TemperatureTable.cc', 'Thermistor.cc', 'Thermocouple.cc', 'Heater.cc', 'CoolingFan.cc',
        'PID.cc'] +\
    [ os.path.basename(f) for f in glob.glob('../../src/MightyBoard/Motherboard/boards/mighty_two/*.cc') ]
elif (platform == 'mighty_twox-2560'):
    os.environ['MODEL'] = 'REPLICATOR2'
    # default rev for mighty_two is revG
    board = ARGUMENTS.get('rev', 'revg')
    board_platform = 'mighty_two'

if cutoff == '0':
    print "WARNING: Safety cutoff will be disabled."

def parse_version(v):
    if not v:
        return 0
    if v.find(".") != -1:
       parts = v.split(".")
       return parts #(int(parts[0]) * 100) + int(parts[1])
    return int(v)

def get_default_version():
	regex = re.compile(r"const uint16_t firmware_version = ([1-9]+);")
	vstr = f.get_contents().strip()
	ver = vstr.split('\n')[0]
	return parse_version(ver)

vstr = File('#/current_version.txt').get_contents().strip()
vstr = vstr.split('\n')[0]

vstr = ARGUMENTS.get('version',vstr)

version = parse_version(vstr)

version_str = str(int(version[0])) + '.' + str(int(version[1]))
target_name = platform+max31855+"_v"+str(int(version[0]))+"."+str(int(version[1]))+"."+str(int(version[2]))+broken_str

if (platform == 'mighty_one') or (platform == 'mighty_two') or (platform == 'mighty_twox') or (platform == 'mighty_one-2560') or (platform == 'mighty_two-2560') or (platform == 'mighty_twox-2560') or (platform == 'ff_creator') or (platform == 'ff_creator-2560') or (platform == 'wanhao_dup4'):
	default_baud = '57600'
	default_programmer = 'stk500v1'
	mcu='atmega1280'
	has_queue = 1
	has_psu = 0
	if (platform == 'mighty_one-2560') or (platform == 'mighty_two-2560') or (platform == 'mighty_twox-2560') or (platform == 'ff_creator-2560'):
	    mcu='atmega2560'
            default_programmer = 'stk500v2'
else:
	print "Platform "+platform+" is not currently supported. Supported platforms are:"
	print "mb40: Mighty Board for Replicator One with Mega 1280"
	print "mighty_one: Mighty Board for Replicator 1 with Mega 1280"
	print "mighty_two: Mighty Board for Replicator 2 with Mega 1280"
	print "mighty_twox: Mighty Board for Replicator 2X with Mega 1280"
	exit()

upload_port = ARGUMENTS.get('port','/dev/ttyACM0')
upload_baud = ARGUMENTS.get('baud',default_baud)
upload_prog = ARGUMENTS.get('programmer',default_programmer)

include_paths = ['MightyBoard/shared', 'MightyBoard/Motherboard', 'MightyBoard/shared/locale', 'MightyBoard/Motherboard/avrfix', 'MightyBoard/Motherboard/boards/%s' %board_platform, '.']

flags=[
	'-DF_CPU='+str(f_cpu),
        '-DCUTOFF_PRESENT='+ cutoff,
	'-DVERSION='+str(int(version[0])*100 + int(version[1])),
	'-DSTREAM_VERSION='+str(int(version[3])*100 + int(version[4])),
  	'-DVERSION_INTERNAL='+str(int(version[2])),
        '-DSVN_VERSION='+str(svn_version),
	'-DSVN_VERSION_STR=\'"'+str(svn_version).zfill(5)+'"\'',
	'-DVERSION_STR=\'"'+version_str+'"\'',
	'-D'+board.upper(),
	broken_def,
        single_extruder_def,
	build_stats_def,
        max31855_def,
	'-mmcu='+mcu,
	'-g',
	'-Os',
	'-Wall',
	'-Winline',
	'-fno-exceptions',
	'-ffunction-sections',
	'-fdata-sections',
	'-fshort-enums',
	'-DMULKD',
	'-DSQRT',
	'-DCORDICHK',
	'-DROUNDKD',
	'-DDIVKD',
	'-DHAS_RGB_LED']

if (platform == 'ff_creator'):
   steroids = '1'
   flags.remove('-DHAS_RGB_LED')
   flags.append('-DFF_CREATOR')

if (platform == 'ff_creator-2560'):
   steroids = '1'
   flags.append('-DFF_CREATOR_X')

if (platform == 'wanhao_dup4'):
   steroids = '1'
   flags.remove('-DHAS_RGB_LED')
   flags.append('-DWANHAO_DUP4')

if (steroids == '1'):
   flags.append('-DHEATERS_ON_STEROIDS')

if (corexy_s == '1'):
   flags.append('-DCORE_XY_STEPPER')
if (corexy == '1'):
   flags.append('-DCORE_XY')
<<<<<<< HEAD

if (has_i2c_lcd == '1'):
   flags.append('-DHAS_I2C_LCD')

=======
if (has_i2c_lcd == '1'):
   flags.append('-DHAS_I2C_LCD')
if (has_i2c_lcd == 'ENABLE_PULLUPS'):
   flags.append('-DHAS_I2C_LCD')
   flags.append('-DENABLE_I2C_PULLUPS')
   
>>>>>>> 02ce3d97
if (zlevel == '1'):
   flags.append('-DPSTOP_ZMIN_LEVEL')

if (os.environ.has_key('BUILD_NAME')):
   flags.append('-DBUILD_NAME=' + os.environ['BUILD_NAME'])

if (os.environ.has_key('LOCALE')):
   flags.append('-DLOCALE' + os.environ['LOCALE'])

if(os.environ.has_key('MODEL')):
  flags.append('-DMODEL_' + os.environ['MODEL'])

if (os.environ.has_key('AVR_TOOLS_PATH')):
	avr_tools_path = os.environ['AVR_TOOLS_PATH']
	avr_tools_conf = os.environ['AVR_TOOLS_PATH'] + "/../etc/avrdude.conf"
elif (os.environ.has_key('AVR32_HOME')):
	avr_tools_path = os.environ['AVR32_HOME'] + '/bin'
	avr_tools_conf =  os.environ['AVR32_HOME'] + "/etc/avrdude.conf"
else:
	lines = os.popen('/usr/bin/which avr-gcc').readlines()
	if(len(lines) > 0):
		avr_tools_path = dirname(lines[0])
		avr_tools_conf = "/etc/avrdude.conf"
	else:
		print "which gcc failed. avr-gcc path not autodetected"
		print "set AVR32_HOME or update 'which' and avr-gcc"
		exit()

if (fived == 'true'):
	flags.append('-DFOURTH_STEPPER=1')

flags_squeeze = []
for f in flags:
   flags_squeeze.append(f)
flags_squeeze.append('-mcall-prologues')

env=Environment(tools=['g++', 'gcc'],
        CC=avr_tools_path+"/avr-g++",
	CXX=avr_tools_path+"/avr-g++",
	CPPPATH=include_paths,
	CCFLAGS=flags)

env_sqz=Environment(tools=['g++', 'gcc'],
        CC=avr_tools_path+"/avr-g++",
	CXX=avr_tools_path+"/avr-g++",
	CPPPATH=include_paths,
	CCFLAGS=flags_squeeze)

env.AddMethod(filtered_glob_omit, "GlobOmit")
env_sqz.AddMethod(filtered_glob_keep, "GlobKeep")

objs = [ env.Object(env.GlobOmit('*.cc', squeeze_srcs) +
                    env.GlobOmit('MightyBoard/Motherboard/*.cc', squeeze_srcs) +
                    env.GlobOmit('MightyBoard/Motherboard/boards/%s/*.cc' % board_platform, squeeze_srcs) +
                    env.GlobOmit('MightyBoard/Motherboard/lib_sd/*.c', squeeze_srcs) +
                    env.GlobOmit('MightyBoard/shared/*.cc', squeeze_srcs) +
                    env.GlobOmit('MightyBoard/Motherboard/avrfix/*.c', squeeze_srcs)),
         env_sqz.Object(env_sqz.GlobKeep('*.cc', squeeze_srcs) +
                        env_sqz.GlobKeep('MightyBoard/Motherboard/*.cc', squeeze_srcs) +
                        env_sqz.GlobKeep('MightyBoard/Motherboard/boards/%s/*.cc' % board_platform, squeeze_srcs) +
                        env_sqz.GlobKeep('MightyBoard/Motherboard/lib_sd/*.c', squeeze_srcs) +
                        env_sqz.GlobKeep('MightyBoard/shared/*.cc', squeeze_srcs) +
                        env_sqz.GlobKeep('MightyBoard/Motherboard/avrfix/*.c', squeeze_srcs)) ]

# run_alias = Alias('run', [program], program[0].path)
# AlwaysBuild(run_alias)

hex_name = target_name + '.hex'
elf_name = target_name + '.elf'
map_name = target_name + '.map'

env.Append(BUILDERS={'Elf':Builder(action=avr_tools_path+"/avr-gcc -mmcu="+mcu+" -Os -Wl,--gc-sections -Wl,-Map,"+map_name+" -o $TARGET $SOURCES -lm")})
env.Append(BUILDERS={'Hex':Builder(action=avr_tools_path+"/avr-objcopy -O ihex -R .eeprom $SOURCES $TARGET")})
env.Elf(elf_name, objs)
env.Hex(hex_name, elf_name)

avrdude = avr_tools_path+"/avrdude"
avrdude_flags = "-F -V -p "+mcu.replace("atmega","m")
avrdude_flags = avrdude_flags + " -C "+avr_tools_conf
avrdude_flags = avrdude_flags + " -P "+upload_port
avrdude_flags = avrdude_flags + " -c "+upload_prog
avrdude_flags = avrdude_flags + " -b "+upload_baud
avrdude_command = " ".join([avrdude,avrdude_flags,"-U","flash:w:$SOURCES"])

# env.Alias instead of just Alias because of
# http://scons.tigris.org/issues/show_bug.cgi?id=2443
upload_alias = env.Alias('upload', hex_name, avrdude_command)
AlwaysBuild(upload_alias)<|MERGE_RESOLUTION|>--- conflicted
+++ resolved
@@ -63,12 +63,8 @@
 # Heaters on Steroids
 steroids = ARGUMENTS.get('heater_steroids','0')
 corexy_s = ARGUMENTS.get('core_xy_stepper','0')
-corexy   = ARGUMENTS.get('core_xy','0')
-<<<<<<< HEAD
+corexy = ARGUMENTS.get('core_xy','0')
 has_i2c_lcd = ARGUMENTS.get('has_i2c_lcd','0')
-=======
-has_i2c_lcd   = ARGUMENTS.get('has_i2c_lcd','0')
->>>>>>> 02ce3d97
 
 # Broken SD
 broken_def = ''
@@ -120,11 +116,13 @@
     # default rev for mighty_one is revE
     board = ARGUMENTS.get('rev', 'reve')
     board_platform = 'mighty_one'
+    build_stats_def = '-DBUILD_STATS'
 elif (platform == 'mighty_one-2560'):
     os.environ['MODEL'] = 'REPLICATOR'
     # default rev for mighty_one is revE
     board = ARGUMENTS.get('rev', 'reve')
     board_platform = 'mighty_one'
+    build_stats_def = '-DBUILD_STATS'
     max31855 = ARGUMENTS.get('max31855','')
     if max31855 == '1':
         max31855_def = '-DMAX31855'
@@ -166,6 +164,7 @@
     # default rev for mighty_two is revG
     board = ARGUMENTS.get('rev', 'revg')
     board_platform = 'mighty_two'
+    build_stats_def = '-DBUILD_STATS'
 
 if cutoff == '0':
     print "WARNING: Safety cutoff will be disabled."
@@ -266,21 +265,17 @@
 
 if (corexy_s == '1'):
    flags.append('-DCORE_XY_STEPPER')
+
 if (corexy == '1'):
    flags.append('-DCORE_XY')
-<<<<<<< HEAD
 
 if (has_i2c_lcd == '1'):
    flags.append('-DHAS_I2C_LCD')
 
-=======
-if (has_i2c_lcd == '1'):
-   flags.append('-DHAS_I2C_LCD')
 if (has_i2c_lcd == 'ENABLE_PULLUPS'):
    flags.append('-DHAS_I2C_LCD')
    flags.append('-DENABLE_I2C_PULLUPS')
-   
->>>>>>> 02ce3d97
+
 if (zlevel == '1'):
    flags.append('-DPSTOP_ZMIN_LEVEL')
 
