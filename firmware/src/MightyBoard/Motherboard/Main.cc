--- conflicted
+++ resolved
@@ -76,13 +76,8 @@
 int main() {
 
 	Motherboard& board = Motherboard::getBoard();
-<<<<<<< HEAD
 	reset(true);
 	steppers::init();
-=======
-	reset(true);	
-	steppers::init();	
->>>>>>> 60a31abf
 	sei();
 	    
 	while (1) {
