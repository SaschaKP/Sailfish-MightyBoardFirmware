--- conflicted
+++ resolved
@@ -107,24 +107,6 @@
 	twst = TW_STATUS & 0xF8;
 	if ( (twst != TW_START) && (twst != TW_REP_START)) return 1;
 
-<<<<<<< HEAD
-  TWCR = _BV(TWINT) | _BV(TWSTO) | _BV(TWEN); /* send stop condition */
-  
-  return 0;
-  
- }
- 
-#ifndef F_CPU
-#define F_CPU 16000000L
-#endif
-
- void TWI_init(){
-
-  /* initialize TWI clock: 100 kHz clock, TWPS = 0 => prescaler = 1 */
-  TWSR = 0;
-  TWBR = (F_CPU / 100000UL - 16) / 2;
- }
-=======
 	// send device address
 	TWDR = address | TW_WRITE;
 	TWCR = (1<<TWINT) | (1<<TWEN);
@@ -159,7 +141,6 @@
   
 }
  
->>>>>>> 02ce3d97
  
 //TODO write proper error codes
 // This is the original Makerbot read function, not modified
