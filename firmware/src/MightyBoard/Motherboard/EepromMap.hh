--- conflicted
+++ resolved
@@ -80,7 +80,9 @@
 /// that endstops are not present.
 /// Ordinary endstops (H21LOB et. al.) are inverted.
 const static uint16_t ENDSTOP_INVERSION			= 0x0004;
-///Padding: 28 bytes space
+/// Digital Potentiometer Settings : 5 Bytes
+const static uint16_t DIGI_POT_SETTINGS			= 0x0006;
+///Padding: 23 bytes space
 /// Name of this machine: 32 bytes.
 const static uint16_t MACHINE_NAME				= 0x0020;
 /// Default locations for the axis in step counts: 5 x 32 bit = 20 bytes
@@ -93,29 +95,24 @@
 // Toolhead 0 data: 28 bytes (see above)
 const static uint16_t T1_DATA_BASE				= 0x011C;
 /// Digital Potentiometer Settings : 5 Bytes
-const static uint16_t DIGI_POT_SETTINGS			= 0x0138;
+const static uint16_t DIGI_POT_SETTINGS_RMV		= 0x0138;
 //ID for hardware config: 1 byte
-const static uint16_t HARDWARE_ID 				= 0x013D;
+//one byte for padding
+const static uint16_t HARDWARE_ID 				= 0x013E;
 /// Ligth Effect table. 3 Bytes x 3 entries
-const static uint16_t LED_STRIP_SETTINGS		= 0x013E;
+const static uint16_t LED_STRIP_SETTINGS		= 0x0140;
 /// Buzz Effect table. 4 Bytes x 3 entries
-<<<<<<< HEAD
-const static uint16_t BUZZ_SETTINGS		= 0x0147;
-
-=======
 /// 1 byte padding for offsets
-const static uint16_t BUZZ_SETTINGS		= 0x0148;
->>>>>>> 8f093b0a
-
+const static uint16_t BUZZ_SETTINGS		= 0x014A;
 ///  1 byte. 0x01 for 'never booted before' 0x00 for 'have been booted before)
-const static uint16_t FIRST_BOOT_FLAG	= 0x0154;
+const static uint16_t FIRST_BOOT_FLAG	= 0x0156;
 /// axis home direction (1 byte)
-const static uint16_t AXIS_HOME_DIRECTION = 0x156;
+const static uint16_t AXIS_HOME_DIRECTION = 0x158;
 /// axis lengths (mm) (6 bytes)
-const static uint16_t AXIS_LENGTHS	= 0x158;
+const static uint16_t AXIS_LENGTHS	= 0x15A;
 
 /// start of free space
-const static uint16_t FREE_EEPROM_STARTS = 0x0156;
+const static uint16_t FREE_EEPROM_STARTS = 0x0160;
 
 
 // Effects/Beep info table
