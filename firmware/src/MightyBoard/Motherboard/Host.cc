--- conflicted
+++ resolved
@@ -49,6 +49,7 @@
 // Timeout from time first bit recieved until we abort packet reception
 Timeout packet_in_timeout;
 Timeout cancel_timeout;
+Timeout z_stage_timeout;
 
 #define HOST_PACKET_TIMEOUT_MS 200
 #define HOST_PACKET_TIMEOUT_MICROS (1000L*HOST_PACKET_TIMEOUT_MS)
@@ -97,7 +98,7 @@
 		return;
 	}
     // soft reset the machine unless waiting to notify repG that a cancel has occured
-	if (do_host_reset && (!cancelBuild || cancel_timeout.hasElapsed())){
+	if (do_host_reset && (!cancelBuild || cancel_timeout.hasElapsed()) && z_stage_timeout.hasElapsed()){
 			
 		if((buildState == BUILD_RUNNING) || (buildState == BUILD_PAUSED) || (buildState == BUILD_SLEEP)){
 			stopBuild();
@@ -681,45 +682,36 @@
 
 // Stop the current build, if any
 void stopBuild() {
+	
+	if((currentState == host::HOST_STATE_BUILDING) ||
+		(currentState == host::HOST_STATE_BUILDING_FROM_SD)){
+		
+		// record print statistics
+		last_print_line = command::getLineNumber();
+		stopPrintTime();
+		buildState = BUILD_CANCELED;
+		command::ActivePause(true, command::SLEEP_TYPE_NONE);
+		
+		// lower the z stage if a build is canceled
+		Point target = planner::getPosition();
+		target[2] = 60000;
+		planner::abort();
+		planner::addMoveToBuffer(target, 150);
+		Motherboard::getBoard().errorResponse("CANCELLING");
+		z_stage_timeout.start(5000000);  //5 seconds
+	}
+	
     // if building from repG, try to send a cancel msg to repG before reseting 
 	if(currentState == HOST_STATE_BUILDING)
 	{	
-		last_print_line = command::getLineNumber();
-		stopPrintTime();
-		buildState = BUILD_CANCELED;
 		currentState = HOST_STATE_CANCEL_BUILD;
-		cancel_timeout.start(1000000); //look for commands from repG for one second before resetting
 		cancelBuild = true;
-	}
-
-	//planner::abort();
-	//command::reset();
-	//interface::BuildFinished();
-	
-	//if((state == host::HOST_STATE_BUILDING) ||
-     //       (state == host::HOST_STATE_BUILDING_FROM_SD)){
-	//			host::startOnboardBuild(utility::CANCEL_BUILD);
-	//		}
+		cancel_timeout.start(1000000);  //1 seconds
+	}
 	
 	Motherboard::getBoard().setBoardStatus(Motherboard::STATUS_ONBOARD_SCRIPT, false);
 	do_host_reset = true; // indicate reset after response has been sent
-<<<<<<< HEAD
 	buildState = BUILD_CANCELED;
-	
-	// lower the z stage if a build is canceled
-	//if((state == host::HOST_STATE_BUILDING) ||
-	//	(state == host::HOST_STATE_BUILDING_FROM_SD)){
-	//	Point target = planner::getPosition();
-	//	target[2] = 60000;
-	//	planner::abort();
-	//	planner::addMoveToBuffer(target, 150);
-	//	Motherboard::getBoard().errorResponse("CANCELLING");
-	//	Timeout zstage_timeout = Timeout();
-	//	zstage_timeout.start(5000000);  //5 seconds
-	//	while (steppers::isRunning() && !zstage_timeout.hasElapsed());
-	//}
-=======
->>>>>>> 2f88894c
 }
 
 /// update state variables if print is paused
