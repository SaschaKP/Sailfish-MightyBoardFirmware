/*
 * Copyright 2010 by Adam Mayer	 <adam@makerbot.com>
 *
 * This program is free software: you can redistribute it and/or modify
 * it under the terms of the GNU General Public License as published by
 * the Free Software Foundation, either version 3 of the License, or
 * (at your option) any later version.
 *
 * This program is distributed in the hope that it will be useful,
 * but WITHOUT ANY WARRANTY; without even the implied warranty of
 * MERCHANTABILITY or FITNESS FOR A PARTICULAR PURPOSE.  See the
 * GNU General Public License for more details.
 *
 * You should have received a copy of the GNU General Public License
 * along with this program.  If not, see <http://www.gnu.org/licenses/>
 */

#include "Command.hh"
#include "Steppers.hh"
#include "Commands.hh"
//#include "Tool.hh"
#include "Configuration.hh"
#include "Timeout.hh"
#include "CircularBuffer.hh"
#include <util/atomic.h>
#include <avr/eeprom.h>
#include "EepromMap.hh"
#include "SDCard.hh"
#include "Pin.hh"
#include <util/delay.h>
#include "Piezo.hh"
#include "RGB_LED.hh"
#include "Interface.hh"

namespace command {

#define COMMAND_BUFFER_SIZE 512
uint8_t buffer_data[COMMAND_BUFFER_SIZE];
CircularBuffer command_buffer(COMMAND_BUFFER_SIZE, buffer_data);
uint8_t currentToolIndex = 0;

bool outstanding_tool_command = false;

bool paused = false;

uint16_t getRemainingCapacity() {
	uint16_t sz;
	ATOMIC_BLOCK(ATOMIC_FORCEON) {
		sz = command_buffer.getRemainingCapacity();
	}
	return sz;
}

void pause(bool pause) {
	paused = pause;
}

bool isPaused() {
	return paused;
}

bool isEmpty() {
	return command_buffer.isEmpty();
}

void push(uint8_t byte) {
	command_buffer.push(byte);
}

uint8_t pop8() {
	return command_buffer.pop();
}

int16_t pop16() {
	union {
		// AVR is little-endian
		int16_t a;
		struct {
			uint8_t data[2];
		} b;
	} shared;
	shared.b.data[0] = command_buffer.pop();
	shared.b.data[1] = command_buffer.pop();
	return shared.a;
}

int32_t pop32() {
	union {
		// AVR is little-endian
		int32_t a;
		struct {
			uint8_t data[4];
		} b;
	} shared;
	shared.b.data[0] = command_buffer.pop();
	shared.b.data[1] = command_buffer.pop();
	shared.b.data[2] = command_buffer.pop();
	shared.b.data[3] = command_buffer.pop();
	return shared.a;
}

enum {
	READY,
	MOVING,
	DELAY,
	HOMING,
	WAIT_ON_TOOL,
	WAIT_ON_PLATFORM,
	WAIT_ON_BUTTON
} mode = READY;

Timeout delay_timeout;
Timeout homing_timeout;
Timeout tool_wait_timeout;
Timeout button_wait_timeout;
/// Bitmap of button pushes to wait for
uint8_t button_mask;
enum {
	BUTTON_TIMEOUT_CONTINUE = 0,
	BUTTON_TIMEOUT_ABORT = 1
};
/// Action to take when button times out
uint8_t button_timeout_behavior;


void reset() {
	command_buffer.reset();
	mode = READY;
}

bool processExtruderCommandPacket() {
	Motherboard& board = Motherboard::getBoard();
        uint8_t	id = command_buffer.pop();
		uint8_t command = command_buffer.pop();
		uint8_t length = command_buffer.pop();
		
			
	/*		for(uint8_t i = 0; i < command; i++)
			{
				_delay_us(300000);
				_delay_us(300000);
			}
*/
		int32_t x = 0;
					int32_t y = 0;
					int32_t z = 0;
					int32_t a = 0;
					int32_t b = 0;
					int32_t us = 1000000;
					uint8_t relative = 0x02;
					bool enable = false;

		switch (command) {
		case SLAVE_CMD_SET_TEMP:			
			board.getExtruderBoard(id).getExtruderHeater().set_target_temperature(pop16());
			return true;
		// can be removed in process via host query works OK
 		case SLAVE_CMD_PAUSE_UNPAUSE:
			pause(!command::isPaused());
			return true;
		case SLAVE_CMD_TOGGLE_FAN:
			board.getExtruderBoard(id).setFan((pop8() & 0x01) != 0);
			return true;
		case SLAVE_CMD_TOGGLE_VALVE:
			board.setValve((pop8() & 0x01) != 0);
			return true;
		case SLAVE_CMD_SET_PLATFORM_TEMP:
			board.setUsingPlatform(true);
			board.getPlatformHeater().set_target_temperature(pop16());
			return true;
		case SLAVE_CMD_TOGGLE_MOTOR_1:
			DEBUG_PIN1.setValue(true);
			enable = command_buffer.pop() & 0x01 ? true:false;
			mode = MOVING;
			steppers::enableAxis(4, enable);
			b = 360;
			//steppers::setTargetNew(Point(x,y,z,a,b),us,relative);
			return true;
		case SLAVE_CMD_TOGGLE_MOTOR_2: 
			DEBUG_PIN1.setValue(true);
			enable = command_buffer.pop() & 0x01 ? true:false;
			steppers::enableAxis(3, enable);
			a = 160;
			//steppers::setTargetNew(Point(x,y,z,a,b),us,relative);
			return true;
		case SLAVE_CMD_SET_MOTOR_1_PWM:
			command_buffer.pop();
			return true;
		case SLAVE_CMD_SET_MOTOR_2_PWM:
			command_buffer.pop();
			return true;
		case SLAVE_CMD_SET_MOTOR_1_DIR:
			command_buffer.pop();
			return true;
		case SLAVE_CMD_SET_MOTOR_2_DIR:
			command_buffer.pop();
			return true;
		case SLAVE_CMD_SET_MOTOR_1_RPM:
			pop32();
			return true;
		case SLAVE_CMD_SET_MOTOR_2_RPM:
			pop32();
			return true;
		}
	return false;
}

// A fast slice for processing commands and refilling the stepper queue, etc.
void runCommandSlice() {
	if (sdcard::isPlaying()) {
		while (command_buffer.getRemainingCapacity() > 0 && sdcard::playbackHasNext()) {
			command_buffer.push(sdcard::playbackNext());
		}
	}
	if (paused) { return; }
	if (mode == HOMING) {
		if (!steppers::isRunning()) {
			mode = READY;
		} else if (homing_timeout.hasElapsed()) {
			steppers::abort();
			mode = READY;
		}
	}
	if (mode == MOVING) {
		if (!steppers::isRunning()) { mode = READY; }
	}
	if (mode == DELAY) {
		// check timers
		if (delay_timeout.hasElapsed()) {
			mode = READY;
		}
	}
	if (mode == WAIT_ON_TOOL) {
		if(tool_wait_timeout.hasElapsed())
			mode = READY;		
		else if(Motherboard::getBoard().getExtruderBoard(currentToolIndex).getExtruderHeater().has_reached_target_temperature()){
            mode = READY;
        }
	}
	if (mode == WAIT_ON_PLATFORM) {
		if(tool_wait_timeout.hasElapsed())
			mode = READY;		
		else if(Motherboard::getBoard().getPlatformHeater().has_reached_target_temperature())
            mode = READY;
	}
	if (mode == WAIT_ON_BUTTON) {
		if (button_wait_timeout.hasElapsed()) {
			if (button_timeout_behavior & BUTTON_TIMEOUT_ABORT) {
				// Abort build!
				// We'll interpret this as a catastrophic situation
				// and do a full reset of the machine.
				Motherboard::getBoard().reset();

			} else {
				mode = READY;
			}
		} else {
			// Check buttons
			InterfaceBoard& ib = Motherboard::getBoard().getInterfaceBoard();
			if (ib.buttonPushed()) {
				mode = READY;
			}
		}
	}

	if (mode == READY) {

		// process next command on the queue.
		if (command_buffer.getLength() > 0) {
			
			uint8_t command = command_buffer[0];
		/*	for(uint8_t i = 0; i < command - 128; i++)
			{
				_delay_us(300000);
				_delay_us(300000);
			}
			*/if (command == HOST_CMD_QUEUE_POINT_ABS) {
				// check for completion
				if (command_buffer.getLength() >= 17) {
					command_buffer.pop(); // remove the command code
					mode = MOVING;
					int32_t x = pop32();
					int32_t y = pop32();
					int32_t z = pop32();
					int32_t dda = pop32();
					steppers::setTarget(Point(x,y,z),dda);
				}
			} else if (command == HOST_CMD_QUEUE_POINT_EXT) {
				// check for completion
				if (command_buffer.getLength() >= 25) {
					command_buffer.pop(); // remove the command code
					mode = MOVING;
					int32_t x = pop32();
					int32_t y = pop32();
					int32_t z = pop32();
					int32_t a = pop32();
					int32_t b = pop32();
					int32_t dda = pop32();
					
					steppers::setTarget(Point(x,y,z,a,b),dda);
				}
			} else if (command == HOST_CMD_QUEUE_POINT_NEW) {
				// check for completion
				if (command_buffer.getLength() >= 26) {
					command_buffer.pop(); // remove the command code
					mode = MOVING;
					int32_t x = pop32();
					int32_t y = pop32();
					int32_t z = pop32();
					int32_t a = pop32();
					int32_t b = pop32();
					int32_t us = pop32();
					uint8_t relative = pop8();
					steppers::setTargetNew(Point(x,y,z,a,b),us,relative);
				}
			} else if (command == HOST_CMD_CHANGE_TOOL) {
				if (command_buffer.getLength() >= 2) {
					command_buffer.pop(); // remove the command code
                    currentToolIndex = command_buffer.pop();
				}
			} else if (command == HOST_CMD_ENABLE_AXES) {
<<<<<<< HEAD
=======
				DEBUG_PIN3.setValue(true);
>>>>>>> 3a3906e8
				if (command_buffer.getLength() >= 2) {
					command_buffer.pop(); // remove the command code
					uint8_t axes = command_buffer.pop();
					bool enable = (axes & 0x80) != 0;
					for (int i = 0; i < STEPPER_COUNT; i++) {
						if ((axes & _BV(i)) != 0) {
<<<<<<< HEAD
=======
					/*		for(uint8_t n = 0; n < i; n++)
							{
								_delay_us(300000);
								_delay_us(300000);
							}
							if(enable)
					*/
>>>>>>> 3a3906e8
							steppers::enableAxis(i, enable);
						}
					}
				}
			} else if (command == HOST_CMD_SET_POSITION) {
				// check for completion
				if (command_buffer.getLength() >= 13) {
					command_buffer.pop(); // remove the command code
					int32_t x = pop32();
					int32_t y = pop32();
					int32_t z = pop32();
					steppers::definePosition(Point(x,y,z));
				}
			} else if (command == HOST_CMD_SET_POSITION_EXT) {
				// check for completion
				if (command_buffer.getLength() >= 21) {
					command_buffer.pop(); // remove the command code
					int32_t x = pop32();
					int32_t y = pop32();
					int32_t z = pop32();
					int32_t a = pop32();
					int32_t b = pop32();
					steppers::definePosition(Point(x,y,z,a,b));
				}
			} else if (command == HOST_CMD_DELAY) {
				if (command_buffer.getLength() >= 5) {
					mode = DELAY;
					command_buffer.pop(); // remove the command code
					// parameter is in milliseconds; timeouts need microseconds
					uint32_t microseconds = pop32() * 1000;
					delay_timeout.start(microseconds);
				}
			} else if (command == HOST_CMD_PAUSE_FOR_BUTTON) {
				if (command_buffer.getLength() >= 5) {
					command_buffer.pop(); // remove the command code
					button_mask = command_buffer.pop();
					uint16_t timeout_seconds = pop16();
					button_timeout_behavior = command_buffer.pop();
					if (timeout_seconds != 0) {
						button_wait_timeout.start(timeout_seconds * 1000L * 1000L);
					} else {
						button_wait_timeout = Timeout();
					}
					InterfaceBoard& ib = Motherboard::getBoard().getInterfaceBoard();
					ib.waitForButton(button_mask);
					mode = WAIT_ON_BUTTON;
				}
			} else if (command == HOST_CMD_DISPLAY_MESSAGE) {
				MessageScreen* scr = Motherboard::getBoard().getMessageScreen();
				if (command_buffer.getLength() >= 6) {
					command_buffer.pop(); // remove the command code
					uint8_t options = command_buffer.pop();
					uint8_t ypos = command_buffer.pop();
					uint8_t xpos = command_buffer.pop();
					uint8_t timeout_seconds = command_buffer.pop();
					if ( (options & (1 << 0)) == 0 ) { scr->clearMessage(); }
					scr->setXY(xpos,ypos);
					scr->addMessage(command_buffer);
					if (timeout_seconds != 0) {
						scr->setTimeout(timeout_seconds);
					}
					InterfaceBoard& ib = Motherboard::getBoard().getInterfaceBoard();
					if (ib.getCurrentScreen() != scr) {
						ib.pushScreen(scr);
					}
				}
					
			} else if (command == HOST_CMD_FIND_AXES_MINIMUM ||
					command == HOST_CMD_FIND_AXES_MAXIMUM) {
				if (command_buffer.getLength() >= 8) {
					command_buffer.pop(); // remove the command
					uint8_t flags = pop8();
					uint32_t feedrate = pop32(); // feedrate in us per step
					uint16_t timeout_s = pop16();
					bool direction = command == HOST_CMD_FIND_AXES_MAXIMUM;
					mode = HOMING;
					homing_timeout.start(timeout_s * 1000L * 1000L);
					steppers::startHoming(command==HOST_CMD_FIND_AXES_MAXIMUM,
							flags,
							feedrate);
				}
			} else if (command == HOST_CMD_WAIT_FOR_TOOL) {
				if (command_buffer.getLength() >= 6) {
					mode = WAIT_ON_TOOL;
					command_buffer.pop();
					currentToolIndex = command_buffer.pop();
					uint16_t toolPingDelay = (uint16_t)pop16();
					uint16_t toolTimeout = (uint16_t)pop16();
					tool_wait_timeout.start(toolTimeout*1000000L);
				}
			} else if (command == HOST_CMD_WAIT_FOR_PLATFORM) {
        // FIXME: Almost equivalent to WAIT_FOR_TOOL
				if (command_buffer.getLength() >= 6) {
					mode = WAIT_ON_PLATFORM;
					command_buffer.pop();
					uint8_t currentToolIndex = command_buffer.pop();
					uint16_t toolPingDelay = (uint16_t)pop16();
					uint16_t toolTimeout = (uint16_t)pop16();
					tool_wait_timeout.start(toolTimeout*1000000L);
				}
			} else if (command == HOST_CMD_STORE_HOME_POSITION) {

				// check for completion
				if (command_buffer.getLength() >= 2) {
					command_buffer.pop();
					uint8_t axes = pop8();

					// Go through each axis, and if that axis is specified, read it's value,
					// then record it to the eeprom.
					for (uint8_t i = 0; i < STEPPER_COUNT; i++) {
						if ( axes & (1 << i) ) {
							uint16_t offset = eeprom_offsets::AXIS_HOME_POSITIONS + 4*i;
							uint32_t position = steppers::getPosition()[i];
							cli();
							eeprom_write_block(&position, (void*) offset, 4);
							sei();
						}
					}
				}
			} else if (command == HOST_CMD_RECALL_HOME_POSITION) {
				// check for completion
				if (command_buffer.getLength() >= 2) {
					command_buffer.pop();
					uint8_t axes = pop8();

					Point newPoint = steppers::getPosition();

					for (uint8_t i = 0; i < STEPPER_COUNT; i++) {
						if ( axes & (1 << i) ) {
							uint16_t offset = eeprom_offsets::AXIS_HOME_POSITIONS + 4*i;
							cli();
							eeprom_read_block(&(newPoint[i]), (void*) offset, 4);
							sei();
						}
					}

					steppers::definePosition(newPoint);
				}

			}else if (command == HOST_CMD_SET_POT_VALUE){
				if (command_buffer.getLength() >= 2) {
					command_buffer.pop(); // remove the command code
					uint8_t axis = pop8();
					uint8_t value = pop8();
				steppers::setAxisPotValue(axis, value);
				}
			}else if (command == HOST_CMD_SET_RGB_LED){
				if (command_buffer.getLength() >= 2) {
					command_buffer.pop(); // remove the command code
					uint8_t channel = pop8();
					uint8_t blink_rate = pop8();
					uint8_t brightness = pop8();
					uint8_t LEDs = pop8();
                    uint8_t effect = pop8();
                    
                    RGB_LED::setBrightness(channel, brightness, LEDs);
                    RGB_LED::setBlinkRate(channel, blink_rate, LEDs);
				}
			}else if (command == HOST_CMD_SET_BEEP){
				if (command_buffer.getLength() >= 2) {
					command_buffer.pop(); // remove the command code
					uint8_t frequency= pop16();
					uint8_t beep_length = pop16();
					uint8_t effect = pop8();
                  //  Piezo::setTone(frequency, beep_length);
                    Piezo::startUpTone();

				}			
			}else if (command == HOST_CMD_TOOL_COMMAND) {
				if (command_buffer.getLength() >= 4) { // needs a payload
					uint8_t payload_length = command_buffer[3];
					if (command_buffer.getLength() >= 4+payload_length) {
						// command is ready
					//	if (tool::getLock()) {
					//		OutPacket& out = tool::getOutPacket();
					//		out.reset();
							command_buffer.pop(); // remove the command code
							processExtruderCommandPacket();
					//		out.append8(command_buffer.pop()); // copy tool index
					//		out.append8(command_buffer.pop()); // copy command code
					//		int len = pop8(); // get payload length
					//		for (int i = 0; i < len; i++) {
					//			out.append8(command_buffer.pop());
					//		}
							// we don't care about the response, so we can release
							// the lock after we initiate the transfer
					//		tool::startTransaction();
					//		tool::releaseLock();
					//	}
				}
			}
			} else if (command == HOST_CMD_SET_BUILD_PERCENT){
				if (command_buffer.getLength() >= 2){
					command_buffer.pop();
					uint8_t percent = pop8();
					interface::setBuildPercentage(percent);
				}
				
			} else {
			}
		}
	}
}
}
<|MERGE_RESOLUTION|>--- conflicted
+++ resolved
@@ -269,12 +269,7 @@
 		if (command_buffer.getLength() > 0) {
 			
 			uint8_t command = command_buffer[0];
-		/*	for(uint8_t i = 0; i < command - 128; i++)
-			{
-				_delay_us(300000);
-				_delay_us(300000);
-			}
-			*/if (command == HOST_CMD_QUEUE_POINT_ABS) {
+		if (command == HOST_CMD_QUEUE_POINT_ABS) {
 				// check for completion
 				if (command_buffer.getLength() >= 17) {
 					command_buffer.pop(); // remove the command code
@@ -319,26 +314,12 @@
                     currentToolIndex = command_buffer.pop();
 				}
 			} else if (command == HOST_CMD_ENABLE_AXES) {
-<<<<<<< HEAD
-=======
-				DEBUG_PIN3.setValue(true);
->>>>>>> 3a3906e8
 				if (command_buffer.getLength() >= 2) {
 					command_buffer.pop(); // remove the command code
 					uint8_t axes = command_buffer.pop();
 					bool enable = (axes & 0x80) != 0;
 					for (int i = 0; i < STEPPER_COUNT; i++) {
 						if ((axes & _BV(i)) != 0) {
-<<<<<<< HEAD
-=======
-					/*		for(uint8_t n = 0; n < i; n++)
-							{
-								_delay_us(300000);
-								_delay_us(300000);
-							}
-							if(enable)
-					*/
->>>>>>> 3a3906e8
 							steppers::enableAxis(i, enable);
 						}
 					}
@@ -543,3 +524,4 @@
 	}
 }
 }
+
