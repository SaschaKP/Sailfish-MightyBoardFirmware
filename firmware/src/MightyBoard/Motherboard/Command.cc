/*
 * Copyright 2010 by Adam Mayer	 <adam@makerbot.com>
 *
 * This program is free software: you can redistribute it and/or modify
 * it under the terms of the GNU General Public License as published by
 * the Free Software Foundation, either version 3 of the License, or
 * (at your option) any later version.
 *
 * This program is distributed in the hope that it will be useful,
 * but WITHOUT ANY WARRANTY; without even the implied warranty of
 * MERCHANTABILITY or FITNESS FOR A PARTICULAR PURPOSE.  See the
 * GNU General Public License for more details.
 *
 * You should have received a copy of the GNU General Public License
 * along with this program.  If not, see <http://www.gnu.org/licenses/>
 */

#include "Command.hh"
#include "Steppers.hh"
#include "Commands.hh"
#include "Configuration.hh"
#include "Timeout.hh"
#include "CircularBuffer.hh"
#include <util/atomic.h>
#include <avr/eeprom.h>
#include "EepromMap.hh"
#include "SDCard.hh"
#include "Pin.hh"
#include <util/delay.h>
#include "Piezo.hh"
#include "RGB_LED.hh"
#include "Interface.hh"
#include "UtilityScripts.hh"
#include "Planner.hh"

namespace command {

#define COMMAND_BUFFER_SIZE 512
uint8_t buffer_data[COMMAND_BUFFER_SIZE];
CircularBuffer command_buffer(COMMAND_BUFFER_SIZE, buffer_data);
uint8_t currentToolIndex = 0;

uint32_t line_number;

bool outstanding_tool_command = false;
bool check_temp_state = false;
bool paused = false;
bool heat_shutdown = false;

uint16_t getRemainingCapacity() {
	uint16_t sz;
	ATOMIC_BLOCK(ATOMIC_FORCEON) {
		sz = command_buffer.getRemainingCapacity();
	}
	return sz;
}

void pause(bool pause) {
	paused = pause;
}
void heatShutdown(){
	heat_shutdown = true;
}

bool isPaused() {
	return paused;
}

bool isEmpty() {
	return command_buffer.isEmpty();
}

void push(uint8_t byte) {
	command_buffer.push(byte);
}

uint8_t pop8() {
	return command_buffer.pop();
}

int16_t pop16() {
	union {
		// AVR is little-endian
		int16_t a;
		struct {
			uint8_t data[2];
		} b;
	} shared;
	shared.b.data[0] = command_buffer.pop();
	shared.b.data[1] = command_buffer.pop();
	return shared.a;
}

int32_t pop32() {
	union {
		// AVR is little-endian
		int32_t a;
		struct {
			uint8_t data[4];
		} b;
	} shared;
	shared.b.data[0] = command_buffer.pop();
	shared.b.data[1] = command_buffer.pop();
	shared.b.data[2] = command_buffer.pop();
	shared.b.data[3] = command_buffer.pop();
	return shared.a;
}

enum {
	READY,
	MOVING,
	DELAY,
	HOMING,
	WAIT_ON_TOOL,
	WAIT_ON_PLATFORM,
	WAIT_ON_BUTTON
} mode = READY;

Timeout delay_timeout;
Timeout homing_timeout;
Timeout tool_wait_timeout;
Timeout button_wait_timeout;
/// Bitmap of button pushes to wait for
uint8_t button_mask;
enum {
	BUTTON_TIMEOUT_CONTINUE = 0,
	BUTTON_TIMEOUT_ABORT = 1,
	BUTTON_CLEAR_SCREEN = 2
};
/// Action to take when button times out
uint8_t button_timeout_behavior;


void reset() {
	command_buffer.reset();
	line_number = 0;
	mode = READY;
}

bool isWaiting(){
	return (mode == WAIT_ON_BUTTON);
}
    
bool isReady() {
    return (mode == READY);
}

uint32_t getLineNumber() {
	return line_number;	
}


// Handle movement comands -- called from a few places
static void handleMovementCommand(const uint8_t &command) {
	// if we're already moving, check to make sure the buffer isn't full
	if (/*mode == MOVING && */planner::isBufferFull()) {
		return; // we'll be back!
	}
	if (command == HOST_CMD_QUEUE_POINT_EXT) {
		// check for completion
		if (command_buffer.getLength() >= 25) {
			Motherboard::getBoard().resetUserInputTimeout();
			command_buffer.pop(); // remove the command code
			mode = MOVING;
			int32_t x = pop32();
			int32_t y = pop32();
			int32_t z = pop32();
			int32_t a = pop32();
			int32_t b = pop32();
			int32_t dda = pop32();
			line_number++;
			
			planner::addMoveToBuffer(Point(x,y,z,a,b), dda);
		}
	}
	 else if (command == HOST_CMD_QUEUE_POINT_NEW) {
		// check for completion
		if (command_buffer.getLength() >= 26) {
			Motherboard::getBoard().resetUserInputTimeout();
			command_buffer.pop(); // remove the command code
			mode = MOVING;
			int32_t x = pop32();
			int32_t y = pop32();
			int32_t z = pop32();
			int32_t a = pop32();
			int32_t b = pop32();
			int32_t us = pop32();
			uint8_t relative = pop8();
			line_number++;
			
			planner::addMoveToBufferRelative(Point(x,y,z,a,b), us, relative);
		}
	}
	
}

bool processExtruderCommandPacket() {
	Motherboard& board = Motherboard::getBoard();
        uint8_t	id = command_buffer.pop();
		uint8_t command = command_buffer.pop();
		uint8_t length = command_buffer.pop();
<<<<<<< HEAD
=======
		uint16_t temp;
		
		int32_t x = 0;
        int32_t y = 0;
        int32_t z = 0;
        int32_t a = 0;
        int32_t b = 0;
        int32_t us = 1000000;
        uint8_t relative = 0x02;
        bool enable = false;
>>>>>>> 3079229e

		switch (command) {
		case SLAVE_CMD_SET_TEMP:
			board.getExtruderBoard(id).getExtruderHeater().set_target_temperature(pop16());
			/// if platform is actively heating and extruder is not cooling down, pause extruder
			if(board.getPlatformHeater().isHeating() && !board.getPlatformHeater().isCooling() && !board.getExtruderBoard(id).getExtruderHeater().isCooling()){
				check_temp_state = true;
				board.getExtruderBoard(id).getExtruderHeater().Pause(true);
			}  /// else ensure extruder is not paused  
			else {
				board.getExtruderBoard(id).getExtruderHeater().Pause(false);
			}
			return true;
		// can be removed in process via host query works OK
 		case SLAVE_CMD_PAUSE_UNPAUSE:
			host::pauseBuild(!command::isPaused());
			return true;
		case SLAVE_CMD_TOGGLE_FAN:
			board.getExtruderBoard(id).setFan((pop8() & 0x01) != 0);
			return true;
		case SLAVE_CMD_TOGGLE_VALVE:
			board.setValve((pop8() & 0x01) != 0);
			return true;
		case SLAVE_CMD_SET_PLATFORM_TEMP:
			board.setUsingPlatform(true);
			board.getPlatformHeater().set_target_temperature(pop16());
			// pause extruder heaters platform is heating up
<<<<<<< HEAD
			bool pause_state;
=======
			bool pause_state; /// avr-gcc doesn't allow cross-initializtion of variables within a switch statement
>>>>>>> 3079229e
			pause_state = false;
			if(!board.getPlatformHeater().isCooling()){
				pause_state = true;
			}
			check_temp_state = pause_state;
			board.getExtruderBoard(0).getExtruderHeater().Pause(pause_state);
			board.getExtruderBoard(1).getExtruderHeater().Pause(pause_state);
			
			return true;
        // not being used with 5D
		case SLAVE_CMD_TOGGLE_MOTOR_1:
			command_buffer.pop();
			return true;
        // not being used with 5D
		case SLAVE_CMD_TOGGLE_MOTOR_2: 
			command_buffer.pop();
			return true;
		case SLAVE_CMD_SET_MOTOR_1_PWM:
			command_buffer.pop();
			return true;
		case SLAVE_CMD_SET_MOTOR_2_PWM:
			command_buffer.pop();
			return true;
		case SLAVE_CMD_SET_MOTOR_1_DIR:
			command_buffer.pop();
			return true;
		case SLAVE_CMD_SET_MOTOR_2_DIR:
			command_buffer.pop();
			return true;
		case SLAVE_CMD_SET_MOTOR_1_RPM:
			pop32();
			return true;
		case SLAVE_CMD_SET_MOTOR_2_RPM:
			pop32();
			return true;
		}
	return false;
}

// A fast slice for processing commands and refilling the stepper queue, etc.
void runCommandSlice() {
    // get command from SD card if building from SD
	if (sdcard::isPlaying()) {
		while (command_buffer.getRemainingCapacity() > 0 && sdcard::playbackHasNext()) {
			command_buffer.push(sdcard::playbackNext());
		}
		if(!sdcard::playbackHasNext() && command_buffer.isEmpty())
			sdcard::finishPlayback();
	}
    // get command from onboard script if building from onboard
	if(utility::isPlaying()){		
		while (command_buffer.getRemainingCapacity() > 0 && utility::playbackHasNext()){
			command_buffer.push(utility::playbackNext());
		}
		if(!utility::playbackHasNext() && command_buffer.isEmpty()){
			utility::finishPlayback();
		}
	}
	
	// if printer is not waiting for tool or platform to heat, we need to make
	// sure the extruders are not in a paused state.  this is relevant when 
	// heating using the control panel in desktop software
	if(check_temp_state){
		if (Motherboard::getBoard().getPlatformHeater().has_reached_target_temperature()){
			// unpause extruder heaters in case they are paused
			Motherboard::getBoard().getExtruderBoard(0).getExtruderHeater().Pause(false);
			Motherboard::getBoard().getExtruderBoard(1).getExtruderHeater().Pause(false);
			check_temp_state = false;
		}
	}
	// don't execute commands if paused or shutdown because of heater failure
	if (paused || heat_shutdown) {	return; }
    
	if (mode == HOMING) {
		if (!steppers::isRunning()) {
			mode = READY;
		} else if (homing_timeout.hasElapsed()) {
			planner::abort();
			mode = READY;
		}
	}
	if (mode == MOVING) {
		if (!steppers::isRunning()) {
			mode = READY;
		} else {
			if (command_buffer.getLength() > 0) {
				Motherboard::getBoard().resetUserInputTimeout();
				uint8_t command = command_buffer[0];
				if (command == HOST_CMD_QUEUE_POINT_EXT || command == HOST_CMD_QUEUE_POINT_NEW) {
					handleMovementCommand(command);
				}
				else if (command == HOST_CMD_ENABLE_AXES) {
					if (command_buffer.getLength() >= 2) {
						command_buffer.pop(); // remove the command code
						uint8_t axes = command_buffer.pop();
						}
				}
			}
		}
	}
	if (mode == DELAY) {
		// check timers
		if (delay_timeout.hasElapsed()) {
			mode = READY;
		}
	}
	if (mode == WAIT_ON_TOOL) {
		if(tool_wait_timeout.hasElapsed()){
			Motherboard::getBoard().errorResponse("I timed out while   attempting to heat  my extruder."); 
			mode = READY;		
		}
		else if(!Motherboard::getBoard().getExtruderBoard(currentToolIndex).getExtruderHeater().isHeating()){
			mode = READY;
		}else if( Motherboard::getBoard().getExtruderBoard(currentToolIndex).getExtruderHeater().has_reached_target_temperature()){
            mode = READY;
		}
	}
	if (mode == WAIT_ON_PLATFORM) {
		if(tool_wait_timeout.hasElapsed()){
			Motherboard::getBoard().errorResponse("I timed out while   attempting to heat  my platform."); 
			mode = READY;		
		} else if (!Motherboard::getBoard().getPlatformHeater().isHeating()){
			mode = READY;
		}
		else if(Motherboard::getBoard().getPlatformHeater().has_reached_target_temperature()){
            mode = READY;
		}
	}
	if (mode == WAIT_ON_BUTTON) {
		if (button_wait_timeout.hasElapsed()) {
			if (button_timeout_behavior & (1 << BUTTON_TIMEOUT_ABORT)) {
				// Abort build!
				// We'll interpret this as a catastrophic situation
				// and do a full reset of the machine.
				Motherboard::getBoard().reset(false);

			} else {
				mode = READY;
			//	Motherboard::getBoard().interfaceBlink(0,0);
			}
		} else {
			// Check buttons
			InterfaceBoard& ib = Motherboard::getBoard().getInterfaceBoard();
			if (ib.buttonPushed()) {			
				if(button_timeout_behavior & (1 << BUTTON_CLEAR_SCREEN))
					ib.popScreen();
				Motherboard::getBoard().interfaceBlink(0,0);
				RGB_LED::setDefaultColor();
				mode = READY;
			}
		}
	}

	if (mode == READY) {
		
		// process next command on the queue.
		if ((command_buffer.getLength() > 0)){
			Motherboard::getBoard().resetUserInputTimeout();
			
			uint8_t command = command_buffer[0];
<<<<<<< HEAD
		if (command == HOST_CMD_QUEUE_POINT_EXT || command == HOST_CMD_QUEUE_POINT_NEW) {
=======
		if (command == HOST_CMD_QUEUE_POINT_ABS) {
				// check for completion
				if (command_buffer.getLength() >= 17) {
					// no longer supported
					command_buffer.pop(); // remove the command code
					mode = MOVING;
					int32_t x = pop32();
					int32_t y = pop32();
					int32_t z = pop32();
					int32_t dda = pop32();
					line_number++;
					
					//steppers::setTarget(Point(x,y,z),dda);
				}
			}  else if (command == HOST_CMD_QUEUE_POINT_EXT || command == HOST_CMD_QUEUE_POINT_NEW) {
>>>>>>> 3079229e
					handleMovementCommand(command);
			}  else if (command == HOST_CMD_CHANGE_TOOL) {
				if (command_buffer.getLength() >= 2) {
					command_buffer.pop(); // remove the command code
                    currentToolIndex = command_buffer.pop();
                    line_number++;
                    
                    planner::changeToolIndex(currentToolIndex);
				}
			} else if (command == HOST_CMD_ENABLE_AXES) {
				if (command_buffer.getLength() >= 2) {
					command_buffer.pop(); // remove the command code
					uint8_t axes = command_buffer.pop();
					line_number++;
					
					bool enable = (axes & 0x80) != 0;
					for (int i = 0; i < STEPPER_COUNT; i++) {
						if ((axes & _BV(i)) != 0) {
							steppers::enableAxis(i, enable);
						}
					}
				}
<<<<<<< HEAD
=======
			} else if (command == HOST_CMD_SET_POSITION) {
				// check for completion
				if (command_buffer.getLength() >= 13) {
					command_buffer.pop(); // remove the command code
					int32_t x = pop32();
					int32_t y = pop32();
					int32_t z = pop32();
					line_number++;
					
					planner::definePosition(Point(x,y,z));
				}
>>>>>>> 3079229e
			} else if (command == HOST_CMD_SET_POSITION_EXT) {
				// check for completion
				if (command_buffer.getLength() >= 21) {
					command_buffer.pop(); // remove the command code
					int32_t x = pop32();
					int32_t y = pop32();
					int32_t z = pop32();
					int32_t a = pop32();
					int32_t b = pop32();
					line_number++;
					
					planner::definePosition(Point(x,y,z,a,b));
				}
			} else if (command == HOST_CMD_DELAY) {
				if (command_buffer.getLength() >= 5) {
					mode = DELAY;
					command_buffer.pop(); // remove the command code
					// parameter is in milliseconds; timeouts need microseconds
					uint32_t microseconds = pop32() * 1000;
					line_number++;
					
					delay_timeout.start(microseconds);
				}
			} else if (command == HOST_CMD_PAUSE_FOR_BUTTON) {
				if (command_buffer.getLength() >= 5) {
					command_buffer.pop(); // remove the command code
					button_mask = command_buffer.pop();
					uint16_t timeout_seconds = pop16();
					button_timeout_behavior = command_buffer.pop();
					line_number++;
					
					if (timeout_seconds != 0) {
						button_wait_timeout.start(timeout_seconds * 1000L * 1000L);
					} else {
						button_wait_timeout = Timeout();
					}
                    // set button wait via interface board
					Motherboard::getBoard().interfaceBlink(25,15);
					InterfaceBoard& ib = Motherboard::getBoard().getInterfaceBoard();
					ib.waitForButton(button_mask);
					mode = WAIT_ON_BUTTON;
				}
			} else if (command == HOST_CMD_DISPLAY_MESSAGE) {
				MessageScreen* scr = Motherboard::getBoard().getMessageScreen();
				if (command_buffer.getLength() >= 6) {
					command_buffer.pop(); // remove the command code
					uint8_t options = command_buffer.pop();
					uint8_t xpos = command_buffer.pop();
					uint8_t ypos = command_buffer.pop();
					uint8_t timeout_seconds = command_buffer.pop();
					line_number++;
					
                    // check message clear bit
					if ( (options & (1 << 0)) == 0 ) { scr->clearMessage(); }
					scr->setXY(xpos,ypos);
					scr->addMessage(command_buffer, (options & (1 << 1)));
                    // push message screen
					InterfaceBoard& ib = Motherboard::getBoard().getInterfaceBoard();
					if (ib.getCurrentScreen() != scr) {
						ib.pushScreen(scr);
					}
                    // set message timeout if not a buttonWait call
					if ((timeout_seconds != 0) && (!(options & (1 <<2)))) {
							scr->setTimeout(timeout_seconds, true);
					}
                    
					if (options & (1 << 2)) { // button wait bit --> start button wait
						if (timeout_seconds != 0) {
							button_wait_timeout.start(timeout_seconds * 1000L * 1000L);
						} else {
							button_wait_timeout = Timeout();
						}
						button_mask = 0x01;  // center button
						button_timeout_behavior &= (1 << BUTTON_CLEAR_SCREEN);
						Motherboard::getBoard().interfaceBlink(25,15);
						InterfaceBoard& ib = Motherboard::getBoard().getInterfaceBoard();
						ib.waitForButton(button_mask);
						mode = WAIT_ON_BUTTON;
					}
				}
					
			} else if (command == HOST_CMD_FIND_AXES_MINIMUM ||
					command == HOST_CMD_FIND_AXES_MAXIMUM) {
				if (command_buffer.getLength() >= 8) {
					command_buffer.pop(); // remove the command
					uint8_t flags = pop8();
					uint32_t feedrate = pop32(); // feedrate in us per step
					uint16_t timeout_s = pop16();
					line_number++;
					
					bool direction = command == HOST_CMD_FIND_AXES_MAXIMUM;
					mode = HOMING;
					homing_timeout.start(timeout_s * 1000L * 1000L);
					steppers::startHoming(command==HOST_CMD_FIND_AXES_MAXIMUM,
							flags,
							feedrate);
				}
			} else if (command == HOST_CMD_WAIT_FOR_TOOL) {
				if (command_buffer.getLength() >= 6) {
					mode = WAIT_ON_TOOL;
					command_buffer.pop();
					currentToolIndex = command_buffer.pop();
					uint16_t toolPingDelay = (uint16_t)pop16();
					uint16_t toolTimeout = (uint16_t)pop16();
					line_number++;
					
					// if we re-add handling of toolTimeout, we need to make sure
					// that values that overflow our counter will not be passed)
					tool_wait_timeout.start(toolTimeout*1000000L);
				}
			} else if (command == HOST_CMD_WAIT_FOR_PLATFORM) {
        // FIXME: Almost equivalent to WAIT_FOR_TOOL
				if (command_buffer.getLength() >= 6) {
					mode = WAIT_ON_PLATFORM;
					command_buffer.pop();
					uint8_t currentToolIndex = command_buffer.pop();
					uint16_t toolPingDelay = (uint16_t)pop16();
					uint16_t toolTimeout = (uint16_t)pop16();
					line_number++;
					
					// if we re-add handling of toolTimeout, we need to make sure
					// that values that overflow our counter will not be passed)
					tool_wait_timeout.start(toolTimeout*1000000L);
				}
			} else if (command == HOST_CMD_STORE_HOME_POSITION) {

				// check for completion
				if (command_buffer.getLength() >= 2) {
					command_buffer.pop();
					uint8_t axes = pop8();
					line_number++;
					
					// Go through each axis, and if that axis is specified, read it's value,
					// then record it to the eeprom.
					for (uint8_t i = 0; i < STEPPER_COUNT; i++) {
						if ( axes & (1 << i) ) {
							uint16_t offset = eeprom_offsets::AXIS_HOME_POSITIONS_STEPS + 4*i;
							uint32_t position = steppers::getPosition()[i];
							cli();
							eeprom_write_block(&position, (void*) offset, 4);
							sei();
						}
					}
				}
			} else if (command == HOST_CMD_RECALL_HOME_POSITION) {
				// check for completion
				if (command_buffer.getLength() >= 2) {
					command_buffer.pop();
					uint8_t axes = pop8();
					line_number++;

					Point newPoint = steppers::getPosition();

					for (uint8_t i = 0; i < STEPPER_COUNT; i++) {
						if ( axes & (1 << i) ) {
							uint16_t offset = eeprom_offsets::AXIS_HOME_POSITIONS_STEPS + 4*i;
							cli();
							eeprom_read_block(&(newPoint[i]), (void*) offset, 4);
							sei();
						}
					}

					planner::definePosition(newPoint);
				}

			}else if (command == HOST_CMD_SET_POT_VALUE){
				if (command_buffer.getLength() >= 3) {
					command_buffer.pop(); // remove the command code
					uint8_t axis = pop8();
					uint8_t value = pop8();
					line_number++;
                    steppers::setAxisPotValue(axis, value);
				}
			}else if (command == HOST_CMD_SET_RGB_LED){
				if (command_buffer.getLength() >= 6) {
					command_buffer.pop(); // remove the command code

					uint8_t red = pop8();
					uint8_t green = pop8();
					uint8_t blue = pop8();
					uint8_t blink_rate = pop8();

                    uint8_t effect = pop8();
                    line_number++;
                    RGB_LED::setLEDBlink(blink_rate);
                    RGB_LED::setCustomColor(red, green, blue);

				}
			}else if (command == HOST_CMD_SET_BEEP){
				if (command_buffer.getLength() >= 6) {
					command_buffer.pop(); // remove the command code
					uint16_t frequency= pop16();
					uint16_t beep_length = pop16();
					uint8_t effect = pop8();
					line_number++;
                    Piezo::setTone(frequency, beep_length);

				}			
			}else if (command == HOST_CMD_TOOL_COMMAND) {
				if (command_buffer.getLength() >= 4) { // needs a payload
					uint8_t payload_length = command_buffer[3];
					if (command_buffer.getLength() >= 4+payload_length) {
							command_buffer.pop(); // remove the command code
							line_number++;
							processExtruderCommandPacket();
				}
			}
			} else if (command == HOST_CMD_SET_BUILD_PERCENT){
				if (command_buffer.getLength() >= 3){
					command_buffer.pop(); // remove the command code
					uint8_t percent = pop8();
					uint8_t ignore = pop8(); // remove the reserved byte
					line_number++;
					interface::setBuildPercentage(percent);
				}
			} else if (command == HOST_CMD_QUEUE_SONG ) //queue a song for playing
 			{
				/// Error tone is 0,
				/// End tone is 1,
				/// all other tones user-defined (defaults to end-tone)
				if (command_buffer.getLength() >= 2){
					command_buffer.pop(); // remove the command code
					uint8_t songId = pop8();
					line_number++;
					if(songId == 0)
						Piezo::errorTone(4);
					else if (songId == 1 )
						Piezo::doneTone();
					else
						Piezo::errorTone(2);
				}

			} else if ( command == HOST_CMD_RESET_TO_FACTORY) {
				/// reset EEPROM settings to the factory value. Reboot bot.
				if (command_buffer.getLength() >= 2){
				command_buffer.pop(); // remove the command code
				uint8_t options = pop8();
				line_number++;
				eeprom::factoryResetEEPROM();
				Motherboard::getBoard().reset(false);
				}
			} else if ( command == HOST_CMD_BUILD_START_NOTIFICATION) {
				if (command_buffer.getLength() >= 5){
					command_buffer.pop(); // remove the command code
					int buildSteps = pop32();
					line_number++;
					host::handleBuildStartNotification(command_buffer);		
				}
			 } else if ( command == HOST_CMD_BUILD_END_NOTIFICATION) {
				if (command_buffer.getLength() >= 2){
					command_buffer.pop(); // remove the command code
					uint8_t flags = command_buffer.pop();
					line_number++;
					host::handleBuildStopNotification(flags);
				}
			
			} else {
			}
		}
	}
	
	/// we're not handling overflows in the line counter.  Possibly implement this later.
	if(line_number > MAX_LINE_COUNT){
		line_number = MAX_LINE_COUNT + 1;
	}
}
}

<|MERGE_RESOLUTION|>--- conflicted
+++ resolved
@@ -199,19 +199,6 @@
         uint8_t	id = command_buffer.pop();
 		uint8_t command = command_buffer.pop();
 		uint8_t length = command_buffer.pop();
-<<<<<<< HEAD
-=======
-		uint16_t temp;
-		
-		int32_t x = 0;
-        int32_t y = 0;
-        int32_t z = 0;
-        int32_t a = 0;
-        int32_t b = 0;
-        int32_t us = 1000000;
-        uint8_t relative = 0x02;
-        bool enable = false;
->>>>>>> 3079229e
 
 		switch (command) {
 		case SLAVE_CMD_SET_TEMP:
@@ -239,11 +226,7 @@
 			board.setUsingPlatform(true);
 			board.getPlatformHeater().set_target_temperature(pop16());
 			// pause extruder heaters platform is heating up
-<<<<<<< HEAD
-			bool pause_state;
-=======
 			bool pause_state; /// avr-gcc doesn't allow cross-initializtion of variables within a switch statement
->>>>>>> 3079229e
 			pause_state = false;
 			if(!board.getPlatformHeater().isCooling()){
 				pause_state = true;
@@ -404,25 +387,8 @@
 			Motherboard::getBoard().resetUserInputTimeout();
 			
 			uint8_t command = command_buffer[0];
-<<<<<<< HEAD
+
 		if (command == HOST_CMD_QUEUE_POINT_EXT || command == HOST_CMD_QUEUE_POINT_NEW) {
-=======
-		if (command == HOST_CMD_QUEUE_POINT_ABS) {
-				// check for completion
-				if (command_buffer.getLength() >= 17) {
-					// no longer supported
-					command_buffer.pop(); // remove the command code
-					mode = MOVING;
-					int32_t x = pop32();
-					int32_t y = pop32();
-					int32_t z = pop32();
-					int32_t dda = pop32();
-					line_number++;
-					
-					//steppers::setTarget(Point(x,y,z),dda);
-				}
-			}  else if (command == HOST_CMD_QUEUE_POINT_EXT || command == HOST_CMD_QUEUE_POINT_NEW) {
->>>>>>> 3079229e
 					handleMovementCommand(command);
 			}  else if (command == HOST_CMD_CHANGE_TOOL) {
 				if (command_buffer.getLength() >= 2) {
@@ -445,20 +411,6 @@
 						}
 					}
 				}
-<<<<<<< HEAD
-=======
-			} else if (command == HOST_CMD_SET_POSITION) {
-				// check for completion
-				if (command_buffer.getLength() >= 13) {
-					command_buffer.pop(); // remove the command code
-					int32_t x = pop32();
-					int32_t y = pop32();
-					int32_t z = pop32();
-					line_number++;
-					
-					planner::definePosition(Point(x,y,z));
-				}
->>>>>>> 3079229e
 			} else if (command == HOST_CMD_SET_POSITION_EXT) {
 				// check for completion
 				if (command_buffer.getLength() >= 21) {
