--- conflicted
+++ resolved
@@ -225,8 +225,7 @@
 		case SLAVE_CMD_SET_PLATFORM_TEMP:
 			board.setUsingPlatform(true);
 			board.getPlatformHeater().set_target_temperature(pop16());
-<<<<<<< HEAD
-			// pause extruder heaters platform is heating up
+			// pause extruder heaters if platform is heating up
 			pause_state = false;
 			if(!board.getPlatformHeater().isCooling()){
 				pause_state = true;
@@ -234,15 +233,6 @@
 			check_temp_state = pause_state;
 			board.getExtruderBoard(0).getExtruderHeater().Pause(pause_state);
 			board.getExtruderBoard(1).getExtruderHeater().Pause(pause_state);
-			
-=======
-			// pause extruder heaters if set temp is non-zero
-			if(board.getPlatformHeater().isHeating()){
-				check_temp_state = true;
-				board.getExtruderBoard(0).getExtruderHeater().Pause(true);
-				board.getExtruderBoard(1).getExtruderHeater().Pause(true);
-			}
->>>>>>> 60a31abf
 			return true;
         // not being used with 5D
 		case SLAVE_CMD_TOGGLE_MOTOR_1:
