--- conflicted
+++ resolved
@@ -47,11 +47,7 @@
             		eeprom_offsets::T0_DATA_BASE + toolhead_eeprom_offsets::HBP_PID_BASE), //TRICKY: HBP is only and anways on T0 for this machine
             //platform_heater(platform_thermistor,platform_element,SAMPLE_INTERVAL_MICROS_THERMISTOR,eeprom::HBP_PID_BASE),
 			using_platform(true),
-<<<<<<< HEAD
-            Extruder_One(0, EX1_PWR, EX1_FAN, THERMOCOUPLE_CS1,eeprom_offsets::T0_DATA_BASE),
-=======
 			Extruder_One(0, EX1_PWR, EX1_FAN, THERMOCOUPLE_CS1,eeprom_offsets::T0_DATA_BASE),
->>>>>>> 90c747e7
 			Extruder_Two(1, EX2_PWR, EX2_FAN, THERMOCOUPLE_CS2,eeprom_offsets::T1_DATA_BASE),
             piezo(BUZZER_PIN)
 
@@ -140,7 +136,7 @@
 	TCCR0B = 0b00001001; // default pre-scaler 1/1
 	OCR0A = 0;
 	OCR0B = 0;
-	TIMSK0 = 0b00000000; // no interrupts needed    
+	TIMSK0 = 0b00000000; //interrupts default to off   
     
 	// Reset and configure timer 3, the microsecond and stepper
 	// interrupt timer.
@@ -237,8 +233,6 @@
 		interfaceBoard.setLED(1, true);
 		cutoff.noiseResponse();
 	}	
-
-    piezo.doInterrupt();
 }
 
 void Motherboard::runMotherboardSlice() {
