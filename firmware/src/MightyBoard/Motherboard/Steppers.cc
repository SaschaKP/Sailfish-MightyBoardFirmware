--- conflicted
+++ resolved
@@ -147,13 +147,9 @@
 			is_running = false;
 		} else {
 			for (int i = 0; i < STEPPER_COUNT; i++) {
-<<<<<<< HEAD
 				   bool not_at_end = axes[i].doInterrupt(intervals);
 				//   is_running = is_running & not_at_end;
-=======
-				bool not_at_end = axes[i].doInterrupt(intervals);
-				is_running = is_running & not_at_end;
->>>>>>> 3a3906e8
+
 			}
 		}
 		return is_running;
