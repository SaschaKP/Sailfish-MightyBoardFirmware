--- conflicted
+++ resolved
@@ -777,7 +777,7 @@
 					else
 						lcd.writeFromPgmspace(EXPLAIN_ONE_S_MSG);
 					board.interfaceBlink(25,15);
-					_delay_us(1000000);
+					//_delay_us(1000000);
 				}
 				else{
 					lcd.writeFromPgmspace(HEATING_BAR_MSG);
@@ -795,13 +795,13 @@
 				else
 					lcd.writeFromPgmspace(EXPLAIN_TWO_S_MSG);
 				Motherboard::getBoard().interfaceBlink(25,15);
-					_delay_us(1000000);
+				//	_delay_us(1000000);
 				break;
 			/// startup script explanation screen
 			case FILAMENT_EXPLAIN3:
 				lcd.writeFromPgmspace(EXPLAIN_THRE_MSG);
 				Motherboard::getBoard().interfaceBlink(25,15);
-			    _delay_us(1000000);
+			    //_delay_us(1000000);
 				break;
 			/// startup script explanation screen
 			case FILAMENT_EXPLAIN4:
@@ -814,7 +814,7 @@
 					interval = 9000000;
 					planner::addMoveToBufferRelative(target, interval, 0x1f);
 				}
-				_delay_us(1000000);
+				//_delay_us(1000000);
 				Motherboard::getBoard().interfaceBlink(25,15);
 				break;
 			/// show heating bar status after explanations are complete
@@ -901,7 +901,7 @@
 					}
 				}
                 Motherboard::getBoard().interfaceBlink(25,15);
-                _delay_us(1000000);
+               // _delay_us(1000000);
                 
                 break;
             case FILAMENT_EXIT:
@@ -1610,21 +1610,13 @@
 	updatePhase = 0;
 	buildPercentage = 101;
 	singleTool = eeprom::isSingleTool();
-<<<<<<< HEAD
 	hasHBP = eeprom::hasHBP();
-    toggleBlink = false;
     heating = false;
-    heatLights = true;
-    LEDClear = true;
     if(hasHBP){
 		num_update_phases = 6;
 	}else{
 		num_update_phases = 4;
-	}
-=======
-    heating = false;
->>>>>>> 26d6afeb
-	
+	}	
 }
 void MonitorMode::setBuildPercentage(uint8_t percent){
 	
@@ -1698,35 +1690,8 @@
 		}
 
 	}
-
-<<<<<<< HEAD
-	OutPacket responsePacket;
-	uint16_t data;
-	host::HostState state;
-    int16_t currentTemp = 0;
-    int16_t setTemp = 0; 
-    uint16_t heatIndex = 0;
-    
-    /// show heating progress
-    if(heating){
-        if(board.getExtruderBoard(0).getExtruderHeater().isHeating()  && !board.getExtruderBoard(0).getExtruderHeater().isPaused()){
-            currentTemp += board.getExtruderBoard(0).getExtruderHeater().getDelta();
-            setTemp += (int16_t)(board.getExtruderBoard(0).getExtruderHeater().get_set_temperature());
-        }
-        if(board.getExtruderBoard(1).getExtruderHeater().isHeating() && !board.getExtruderBoard(1).getExtruderHeater().isPaused()){
-            currentTemp += board.getExtruderBoard(1).getExtruderHeater().getDelta();
-            setTemp += (int16_t)(board.getExtruderBoard(1).getExtruderHeater().get_set_temperature());
-        }
-        if(hasHBP && board.getPlatformHeater().isHeating()){
-            currentTemp += board.getPlatformHeater().getDelta()*2;
-            setTemp += (int16_t)(board.getPlatformHeater().get_set_temperature())*2;
-        }
-        
-        if(currentTemp == 0){
-=======
 	if(heating){
 		if(!board.isHeating()){
->>>>>>> 26d6afeb
             heating = false;
             board.StopProgressBar();
             //redraw build name
@@ -1843,12 +1808,9 @@
             }
         }
 		break;
-<<<<<<< HEAD
 	case 0:
-=======
-	case 6:
 		host::HostState state;
->>>>>>> 26d6afeb
+
 		state = host::getHostState();
 		if(!heating && ((state == host::HOST_STATE_BUILDING) || (state == host::HOST_STATE_BUILDING_FROM_SD)))
 		{
@@ -2226,15 +2188,13 @@
 
 
 ActiveBuildMenu::ActiveBuildMenu(){
-<<<<<<< HEAD
+
 #ifdef ACTIVE_COOLING_FAN
-	itemCount = 6;
+	itemCount = 8;
 #else
-	itemCount = 5;
+	itemCount = 7;
 #endif
-=======
-	itemCount = 7;
->>>>>>> 26d6afeb
+
 	reset();
 	for (uint8_t i = 0; i < itemCount; i++){
 		counter_item[i] = 0;
@@ -2247,11 +2207,8 @@
 	itemIndex = 0;
 	firstItemIndex = 0;
 	is_paused = false;
-<<<<<<< HEAD
 	FanOn = EX_FAN.getValue();
-=======
 	is_sleeping = command::isActivePaused();
->>>>>>> 26d6afeb
 }
 
 void ActiveBuildMenu::drawItem(uint8_t index, LiquidCrystalSerial& lcd, uint8_t line_number){
@@ -2318,23 +2275,19 @@
 					break;
             }
             break;
-<<<<<<< HEAD
 #ifdef ACTIVE_COOLING_FAN
-        case 5:
+        case 6:
 			lcd.writeFromPgmspace(ACTIVE_FAN_MSG);
-			lcd.setCursor(14,1);
+			lcd.setCursor(14,line_number);
             if(FanOn)
                 lcd.writeFromPgmspace(ON_MSG);
             else
                 lcd.writeFromPgmspace(OFF_MSG);
             break;
 #endif
-=======
-       case 6:
+       case 7:
             lcd.writeFromPgmspace(CANCEL_BUILD_MSG);
             break;
-       
->>>>>>> 26d6afeb
 	}
 }
 
@@ -2391,31 +2344,33 @@
 			}
 			lineUpdate = true;
             break;
-        case 6:
+        case 7:
             // Cancel build
 			interface::pushScreen(&cancel_build_menu);
             break;
-<<<<<<< HEAD
-        case 5:
+        case 6:
 			FanOn = !FanOn;
 			if(FanOn){
 				Motherboard::getBoard().setExtra(true);
 			}else{
 				Motherboard::getBoard().setExtra(false);
-=======
+			}
+			lineUpdate = true;
+			break;
         case 3:
 			is_sleeping = !is_sleeping;
 			if(is_sleeping){
 				host::activePauseBuild(true, command::SLEEP_TYPE_COLD);
 			}else{
 				host::activePauseBuild(false, command::SLEEP_TYPE_COLD);
->>>>>>> 26d6afeb
 			}
 			lineUpdate = true;
 			break;
        
 	}
 }
+
+
 void BuildFinished::update(LiquidCrystalSerial& lcd, bool forceRedraw){
 	
 	if (forceRedraw) {
@@ -2916,11 +2871,7 @@
             break;
         case 2:
 			lcd.writeFromPgmspace(TOOL_COUNT_MSG);
-<<<<<<< HEAD
-            lcd.setCursor(14,2);
-=======
             lcd.setCursor(14,line_number);
->>>>>>> 26d6afeb
             if(singleExtruder == 1)
                 lcd.writeFromPgmspace(TOOL_SINGLE_MSG);
             else
@@ -2928,11 +2879,7 @@
             break;
          case 3:
 			lcd.writeFromPgmspace(LED_HEAT_MSG);
-<<<<<<< HEAD
-            lcd.setCursor(14,3);
-=======
             lcd.setCursor(14,line_number);
->>>>>>> 26d6afeb
             if(heatingLEDOn)
                 lcd.writeFromPgmspace(ON_MSG);
             else
@@ -2940,11 +2887,7 @@
             break;
           case 4:
 			lcd.writeFromPgmspace(HELP_SCREENS_MSG);
-<<<<<<< HEAD
-            lcd.setCursor(14,0);
-=======
             lcd.setCursor(14,line_number);
->>>>>>> 26d6afeb
             if(helpOn)
                 lcd.writeFromPgmspace(ON_MSG);
             else
@@ -2952,11 +2895,7 @@
             break;
           case 5:
 			lcd.writeFromPgmspace(ACCELERATE_MSG);
-<<<<<<< HEAD
-            lcd.setCursor(14,1);
-=======
             lcd.setCursor(14,line_number);
->>>>>>> 26d6afeb
             if(accelerationOn)
                 lcd.writeFromPgmspace(ON_MSG);
             else
@@ -2975,11 +2914,8 @@
 
 void SettingsMenu::handleCounterUpdate(uint8_t index, bool up){
     switch (index) {
-<<<<<<< HEAD
-     case 1:
-=======
 		case 1:
->>>>>>> 26d6afeb
+
             // update left counter
             if(up)
                 LEDColor++;
@@ -2995,10 +2931,6 @@
             RGB_LED::setDefaultColor();	
 			
             break;
-<<<<<<< HEAD
-   
-=======
->>>>>>> 26d6afeb
 	}
     
 }
