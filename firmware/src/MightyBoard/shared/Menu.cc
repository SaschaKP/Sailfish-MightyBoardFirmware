--- conflicted
+++ resolved
@@ -1034,7 +1034,6 @@
 	switch (button) {
         case ButtonArray::CENTER:
         case ButtonArray::LEFT:
-<<<<<<< HEAD
             switch(host::getHostState()) {
             case host::HOST_STATE_BUILDING:
             case host::HOST_STATE_BUILDING_FROM_SD:
@@ -1045,18 +1044,6 @@
                             interface::popScreen();
                 break;
             }
-=======
-			switch(host::getHostState()) {
-			case host::HOST_STATE_BUILDING:
-			case host::HOST_STATE_BUILDING_FROM_SD:
-			case host::HOST_STATE_BUILDING_ONBOARD:
-							interface::pushScreen(&cancelBuildMenu);
-				break;
-			default:
-							interface::popScreen();
-				break;
-			}
->>>>>>> 25328023
 	}
 }
 
