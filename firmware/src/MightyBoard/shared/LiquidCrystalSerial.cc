#include "LiquidCrystalSerial.hh"
#include "Configuration.hh"

#include <stdio.h>
#include <string.h>
#include <util/delay.h>
#include "TWI.hh"


// When the display powers up, it is configured as follows:
//
// 1. Display clear
// 2. Function set:
//    DL = 1; 8-bit interface data
//    N = 0; 1-line display
//    F = 0; 5x8 dot character font
// 3. Display on/off control:
//    D = 0; Display off
//    C = 0; Cursor off
//    B = 0; Blinking off
// 4. Entry mode set:
//    I/D = 1; Increment by 1
//    S = 0; No shift
//
// Note, however, that resetting the Arduino doesn't reset the LCD, so we
// can't assume that its in that state when a sketch starts (and the
// LiquidCrystal constructor is called).

#ifdef HAS_I2C_LCD
// Flags for Backlight Control.
#define LCD_BACKLIGHT_ACTIVE_HIGH
//#define LCD_BACKLIGHT_ACTIVE_LOW

//I2C Adress 0x27
#define LCD_I2C_DEVICE_ADDRESS 	0x27

//Pin mapings for the I2C Bus Extender
//(Mapping pins on the LCD to the pins on the bus extender)
#define LCD_BACKLIGHT_PIN 		3
#define LCD_EN_PIN				2
#define LCD_RW_PIN				1
#define LCD_RS_PIN				0
#define LCD_D4_PIN				4
#define LCD_D5_PIN				5
#define LCD_D6_PIN				6
#define LCD_D7_PIN				7

// Constructor for when using an I2C display.
// Note strobe, data, and CLK are not used, but maintained to keep the interface the same.
LiquidCrystalSerial::LiquidCrystalSerial(Pin strobe, Pin data, Pin CLK) {
	has_i2c_lcd = false;
	TWI_init();
	init(strobe, data, CLK);
}

// Initialize the I2C display and turn on the backlight.
// Note strobe, data, and CLK are not used, but maintained to keep the interface the same.
void LiquidCrystalSerial::init(Pin strobe, Pin data, Pin CLK) {
		
	// We only support 4-bit mode
    _displayfunction = LCD_4BITMODE | LCD_1LINE | LCD_5x8DOTS;

	// Zero out all of the pins on the bus extender
	if (TWI_write_byte(LCD_I2C_DEVICE_ADDRESS << 1, 0) == 0) {
		// If we were successful in zeroing out the extender, then
		// odds are we have an I2C display connected.
		has_i2c_lcd = true;
		setBacklight(true);
	}
}

#else

//*** These functions are for and LCD using a shift register, the stock makerbot hardware.
LiquidCrystalSerial::LiquidCrystalSerial(Pin strobe, Pin data, Pin CLK) 
{
  init(strobe, data, CLK);
}

void LiquidCrystalSerial::init(Pin strobe, Pin data, Pin clk)
{
  _strobe_pin = strobe;
  _data_pin = data;
  _clk_pin = clk;
  
  _strobe_pin.setDirection(true);
  _data_pin.setDirection(true);
  _clk_pin.setDirection(true);
  
  _displayfunction = LCD_4BITMODE | LCD_1LINE | LCD_5x8DOTS;
    
  // begin(16, 1);  
}
#endif

void LiquidCrystalSerial::begin(uint8_t cols, uint8_t lines, uint8_t dotsize) {
  if (lines > 1) {
    _displayfunction |= LCD_2LINE;
  }
  _numlines = lines;
  _numCols = cols;

  // for some 1 line displays you can select a 10 pixel high font
  if ((dotsize != LCD_5x8DOTS) && (lines == 1)) {
    _displayfunction |= LCD_5x10DOTS;
  }

  // SEE PAGE 45/46 FOR INITIALIZATION SPECIFICATION!
  // according to datasheet, we need at least 40ms after power rises above 2.7V
  // before sending commands. Arduino can turn on way befer 4.5V so we'll wait 50
  _delay_us(50000);
  
#ifndef HAS_I2C_LCD
  // Now we pull both RS and R/W low to begin commands
  writeSerial(0b00000000);  
#endif
    
  // this is according to the hitachi HD44780 datasheet
  // figure 24, pg 46
  
  // we start in 8bit mode, try to set 4 bit mode
#ifdef HAS_I2C_LCD  
  write4bits(0x03, false);
  _delay_us(4500); // wait min 4.1ms
  
  // second try
  write4bits(0x03, false);
  _delay_us(4500); // wait min 4.1ms
  
  // third go!
  write4bits(0x03, false);
  _delay_us(150);
  
  // finally, set to 4-bit interface
  write4bits(0x02, false);
#else
  // we start in 8bit mode, try to set 4 bit mode
  load(0x03 << 4);
  _delay_us(4500); // wait min 4.1ms

  // second try
  load(0x03 << 4);
  _delay_us(4500); // wait min 4.1ms
  
  // third go!
  load(0x03 << 4); 
  _delay_us(150);

  // finally, set to 8-bit interface
  load(0x02 << 4); 
#endif
  
  // finally, set # lines, font size, etc.
  command(LCD_FUNCTIONSET | _displayfunction);    
  
  // turn the display on with no cursor or blinking default
  _displaycontrol = LCD_DISPLAYON | LCD_CURSOROFF | LCD_BLINKOFF;  
  display();

  // clear it off
  clear();

  // Initialize to default text direction (for romance languages)
  _displaymode = LCD_ENTRYLEFT | LCD_ENTRYSHIFTDECREMENT;
  // set the entry mode
  command(LCD_ENTRYMODESET | _displaymode);
    
    // program special characters
    uint8_t down[8] = {
	    0x00,       //0000000
	    0x00,       //0000000
	    0x00,       //0000000
	    0x00,       //0000000
	    0x22,       //0100010
	    0x14,       //0010100
	    0x08,       //0001000
	    0x00};      //0000000

    uint8_t folder_in[8] = {
	    0x08,	//01000
	    0x0C,	//01100
	    0x0E,	//01110
	    0x0F,	//01111
	    0x0E,	//01110
	    0x0C,	//01100
	    0x08,	//01000
	    0x00	//00000
    };

    uint8_t folder_out[8] = {
	    0x04,	//00100
	    0x0C,	//01100
	    0x1F,	//11111
	    0x0D,	//01101
	    0x05,	//00101
	    0x01,	//00001
	    0x1E,	//11110
	    0x00	//00000
    };

#if 0
    //Custom extruder / platform heating and arrow
    //characters (Courtesy of Erwin Ried)

    uint8_t extruder_normal[8] = {
	    0x11,	//10001
	    0x1F,	//11111
	    0x0A,	//01010
	    0x0A,	//01010
	    0x0A,	//01010
	    0x0E,	//01110
	    0x04,	//00100
	    0x00};	//00000

    uint8_t extruder_heating[8] = {
	    0x11,	//10001
	    0x1F,	//11111
	    0x0E,	//01110
	    0x0E,	//01110
	    0x0E,	//01110
	    0x0E,	//01110
	    0x04,	//00100
	    0x00};	//00000

    uint8_t platform_normal[8] = {
	    0x12,	//10010
	    0x09,	//01001
	    0x12,	//10010
	    0x09,	//01001
	    0x00,	//00000
	    0x1F,	//11111
	    0x11,	//10001
	    0x00};	//00000

    uint8_t platform_heating[8] = {
	    0x12,	//10010
	    0x09,	//01001
	    0x12,	//10010
	    0x09,	//01001
	    0x00,	//00000
	    0x1F,	//11111
	    0x1F,	//11111
	    0x00};	//00000
#endif
<<<<<<< HEAD

=======
	
>>>>>>> 02ce3d97
    // write each character twice as sometimes there are signal issues

    createChar(LCD_CUSTOM_CHAR_DOWN, down);
    createChar(LCD_CUSTOM_CHAR_DOWN, down);

    createChar(LCD_CUSTOM_CHAR_FOLDER, folder_in);
    createChar(LCD_CUSTOM_CHAR_FOLDER, folder_in);

    createChar(LCD_CUSTOM_CHAR_RETURN, folder_out);
    createChar(LCD_CUSTOM_CHAR_RETURN, folder_out);

#if 0
    createChar(LCD_CUSTOM_CHAR_EXTRUDER_NORMAL, extruder_normal);
    createChar(LCD_CUSTOM_CHAR_EXTRUDER_NORMAL, extruder_normal);

    createChar(LCD_CUSTOM_CHAR_EXTRUDER_HEATING, extruder_heating);
    createChar(LCD_CUSTOM_CHAR_EXTRUDER_HEATING, extruder_heating);

    createChar(LCD_CUSTOM_CHAR_PLATFORM_NORMAL, platform_normal);
    createChar(LCD_CUSTOM_CHAR_PLATFORM_NORMAL, platform_normal);

    createChar(LCD_CUSTOM_CHAR_PLATFORM_HEATING, platform_heating);
    createChar(LCD_CUSTOM_CHAR_PLATFORM_HEATING, platform_heating);
#endif
}

/********** high level commands, for the user! */
void LiquidCrystalSerial::clear()
{
  command(LCD_CLEARDISPLAY);  // clear display, set cursor position to zero
  _delay_us(2000);  // this command takes a long time!
}

void LiquidCrystalSerial::home()
{
  command(LCD_RETURNHOME);  // set cursor position to zero
  _delay_us(2000);  // this command takes a long time!
}

// A faster version of home()
void LiquidCrystalSerial::homeCursor()
{
	setCursor(0, 0);
}

void LiquidCrystalSerial::setRow(uint8_t row)
{
	setCursor(0, row);
}

// A faster version of clear and fast home() combined
// Since this is a common combination of calls, it saves code
// space to combine them into one.
void LiquidCrystalSerial::clearHomeCursor()
{
	clear();
	setCursor(0, 0);
}

void LiquidCrystalSerial::setCursor(uint8_t col, uint8_t row)
{
  int row_offsets[] = { 0x00, 0x40, 0x14, 0x54 };
  if ( row > _numlines ) {
    row = _numlines-1;    // we count rows starting w/0
  }
  
  _xcursor = col; _ycursor = row;
  command(LCD_SETDDRAMADDR | (col + row_offsets[row]));
}

//If col or row = -1, then the current position is retained
//useful for controlling x when y is already positions, especially
//within drawItem
void LiquidCrystalSerial::setCursorExt(int8_t col, int8_t row)
{
	setCursor((col == -1 ) ? _xcursor : col, (row == -1 ) ? _ycursor : row);
}

// Turn the display on/off (quickly)
void LiquidCrystalSerial::noDisplay() {
  _displaycontrol &= ~LCD_DISPLAYON;
  command(LCD_DISPLAYCONTROL | _displaycontrol);
}
void LiquidCrystalSerial::display() {
  _displaycontrol |= LCD_DISPLAYON;
  command(LCD_DISPLAYCONTROL | _displaycontrol);
}

// Turns the underline cursor on/off
void LiquidCrystalSerial::noCursor() {
  _displaycontrol &= ~LCD_CURSORON;
  command(LCD_DISPLAYCONTROL | _displaycontrol);
}
void LiquidCrystalSerial::cursor() {
  _displaycontrol |= LCD_CURSORON;
  command(LCD_DISPLAYCONTROL | _displaycontrol);
}

// Turn on and off the blinking cursor
void LiquidCrystalSerial::noBlink() {
  _displaycontrol &= ~LCD_BLINKON;
  command(LCD_DISPLAYCONTROL | _displaycontrol);
}
void LiquidCrystalSerial::blink() {
  _displaycontrol |= LCD_BLINKON;
  command(LCD_DISPLAYCONTROL | _displaycontrol);
}

// These commands scroll the display without changing the RAM
void LiquidCrystalSerial::scrollDisplayLeft(void) {
  command(LCD_CURSORSHIFT | LCD_DISPLAYMOVE | LCD_MOVELEFT);
}
void LiquidCrystalSerial::scrollDisplayRight(void) {
  command(LCD_CURSORSHIFT | LCD_DISPLAYMOVE | LCD_MOVERIGHT);
}

// This is for text that flows Left to Right
void LiquidCrystalSerial::leftToRight(void) {
  _displaymode |= LCD_ENTRYLEFT;
  command(LCD_ENTRYMODESET | _displaymode);
}

// This is for text that flows Right to Left
void LiquidCrystalSerial::rightToLeft(void) {
  _displaymode &= ~LCD_ENTRYLEFT;
  command(LCD_ENTRYMODESET | _displaymode);
}

// This will 'right justify' text from the cursor
void LiquidCrystalSerial::autoscroll(void) {
  _displaymode |= LCD_ENTRYSHIFTINCREMENT;
  command(LCD_ENTRYMODESET | _displaymode);
}

// This will 'left justify' text from the cursor
void LiquidCrystalSerial::noAutoscroll(void) {
  _displaymode &= ~LCD_ENTRYSHIFTINCREMENT;
  command(LCD_ENTRYMODESET | _displaymode);
}

// Allows us to fill the first 8 CGRAM locations
// with custom characters
void LiquidCrystalSerial::createChar(uint8_t location, uint8_t charmap[]) {
  location &= 0x7; // we only have 8 locations 0-7
  command(LCD_SETCGRAMADDR | (location << 3));
  for (int i=0; i<8; i++) {
    write(charmap[i]);
  }
}

/*********** mid level commands, for sending data/cmds */

void LiquidCrystalSerial::command(uint8_t value) {
  send(value, false);
}

inline void LiquidCrystalSerial::write(uint8_t value) {
  send(value, true);
  _xcursor++;
  if(_xcursor >= _numCols)
	setCursor(0,_ycursor+1);
}

void LiquidCrystalSerial::writeInt(uint16_t value, uint8_t digits) {

    uint32_t currentDigit, nextDigit, uvalue;

    switch (digits) {
    case 1:  currentDigit = 10;	     break;
    case 2:  currentDigit = 100;     break;
    case 3:  currentDigit = 1000;    break;
    case 4:  currentDigit = 10000;   break;
    case 5:  currentDigit = 100000;  break;
    default: return;
    }

    uvalue = (uint32_t)value;
    for (uint8_t i = 0; i < digits; i++) {
	nextDigit = currentDigit / 10;
	write((uvalue % currentDigit) / nextDigit + '0');
	currentDigit = nextDigit;
    }
}

void LiquidCrystalSerial::writeInt32(uint32_t value, uint8_t digits) {

	uint32_t currentDigit;
	uint32_t nextDigit;

	switch (digits) {
	case 1:		currentDigit = 10;			break;
	case 2:		currentDigit = 100;			break;
	case 3:		currentDigit = 1000;		break;
	case 4:		currentDigit = 10000;		break;
	case 5:		currentDigit = 100000;		break;
	case 6:		currentDigit = 1000000;		break;
	case 7:		currentDigit = 10000000;	break;
	case 8:		currentDigit = 100000000;	break;
	case 9:		currentDigit = 1000000000;	break;
	default: 	return;
	}

	for (uint8_t i = 0; i < digits; i++) {
		nextDigit = currentDigit/10;
		write((value%currentDigit)/nextDigit+'0');
		currentDigit = nextDigit;
	}
}

//From: http://www.arduino.cc/playground/Code/PrintFloats
//tim [at] growdown [dot] com   Ammended to write a float to lcd
//If rightJusityToCol = 0, the number is left justified, i.e. printed from the
//current cursor position.  If it's non-zero, it's right justified to end at rightJustifyToCol column.

#define MAX_FLOAT_STR_LEN 20

void LiquidCrystalSerial::writeFloat(float value, uint8_t decimalPlaces, uint8_t rightJustifyToCol) {
        // this is used to cast digits
        int digit;
        float tens = 0.1;
        int tenscount = 0;
        int i;
        float tempfloat = value;
	uint8_t p = 0;
	char str[MAX_FLOAT_STR_LEN + 1];

        // make sure we round properly. this could use pow from <math.h>, but doesn't seem worth the import
        // if this rounding step isn't here, the value  54.321 prints as 54.3209

        // calculate rounding term d:   0.5/pow(10,decimalPlaces)
        float d = 0.5;
        if (value < 0) d *= -1.0;

        // divide by ten for each decimal place
        for (i = 0; i < decimalPlaces; i++) d/= 10.0;

        // this small addition, combined with truncation will round our values properly
        tempfloat +=  d;

        // first get value tens to be the large power of ten less than value
        // tenscount isn't necessary but it would be useful if you wanted to know after this how many chars the number will take

        if (value < 0)  tempfloat *= -1.0;
        while ((tens * 10.0) <= tempfloat) {
                tens *= 10.0;
                tenscount += 1;
        }

        // write out the negative if needed
        if (value < 0) str[p++] = '-';

        if (tenscount == 0) str[p++] = '0';

        for (i=0; i< tenscount; i++) {
                digit = (int) (tempfloat/tens);
                str[p++] = digit + '0';
                tempfloat = tempfloat - ((float)digit * tens);
                tens /= 10.0;
        }

        // if no decimalPlaces after decimal, stop now and return
        if (decimalPlaces > 0) {
		// otherwise, write the point and continue on
		str[p++] = '.';

		// now write out each decimal place by shifting digits one by one into the ones place and writing the truncated value
		for (i = 0; i < decimalPlaces; i++) {
			tempfloat *= 10.0;
			digit = (int) tempfloat;
			str[p++] = digit+'0';
			// once written, subtract off that digit
			tempfloat = tempfloat - (float) digit;
		}
	}

	str[p] = '\0';

	if ( rightJustifyToCol ) {
		setCursorExt(rightJustifyToCol - p, -1);
	}
	writeString(str);
}

char* LiquidCrystalSerial::writeLine(char* message) {
	char* letter = message;
	while (*letter != 0 && *letter != '\n') {
		//INTERFACE_RLED.setValue(true);
		write(*letter);
		letter++;
		
	}
	return letter;
}

void LiquidCrystalSerial::writeString(char message[]) {
	char* letter = message;
	while (*letter != 0) {
		write(*letter);
		letter++;
	}
}

void LiquidCrystalSerial::writeFromPgmspace(const prog_uchar message[]) {
	char letter;
	while ((letter = pgm_read_byte(message++))) {
		write(letter);
	}
}

void LiquidCrystalSerial::moveWriteFromPgmspace(uint8_t col, uint8_t row, const prog_uchar message[]) {
	char letter;
	setCursor(col, row);
	while ((letter = pgm_read_byte(message++))) {
		write(letter);
	}
}

/************ low level data pushing commands **********/

#ifdef HAS_I2C_LCD
// METHODS FOR I2C BASED LCD CONTROL

// Return true if we have an LCD connected
bool LiquidCrystalSerial::hasI2CDisplay() {
	return has_i2c_lcd;
}

bool LiquidCrystalSerial::setBacklight( bool value ) {
	// Store the backlight state for later
	backlight_state = value;
	
#ifdef LCD_BACKLIGHT_ACTIVE_HIGH
 	uint8_t backlight_bits = (backlight_state?1:0) << LCD_BACKLIGHT_PIN;
#else
 	uint8_t backlight_bits = (backlight_state?0:1) << LCD_BACKLIGHT_PIN;
#endif

	if (TWI_write_byte(LCD_I2C_DEVICE_ADDRESS << 1, backlight_bits)) 
		return true; //Error
	
	// Success
	return false;
}

// send - write either command or data
void LiquidCrystalSerial::send(uint8_t value, bool dataMode) {
   // No need to use the delay routines since the time taken to write takes
   // longer that what is needed both for toggling and enable pin an to execute
   // the command.
   write4bits( (value >> 4), dataMode);
   write4bits( (value & 0x0F), dataMode);
}

//
// write4bits
void LiquidCrystalSerial::write4bits ( uint8_t value, bool dataMode ) {
	uint8_t bits = 0;
	
	// Map in the data bits	
	if (value & 0b00000001) bits |= (1 << LCD_D4_PIN);
	if (value & 0b00000010) bits |= (1 << LCD_D5_PIN);
	if (value & 0b00000100) bits |= (1 << LCD_D6_PIN);
	if (value & 0b00001000) bits |= (1 << LCD_D7_PIN);
   
   // Is it a command or data (register select)
   if ( dataMode ) bits |= (1 << LCD_RS_PIN);
      
#ifdef LCD_BACKLIGHT_ACTIVE_HIGH
   if ( backlight_state ) bits |= (1 << LCD_BACKLIGHT_PIN);
#else
   if ( !backlight_state ) bits |= (1 << LCD_BACKLIGHT_PIN);
#endif
   
   pulseEnable ( bits );
}

//
// pulseEnable
void LiquidCrystalSerial::pulseEnable (uint8_t data)
{
	TWI_write_byte(LCD_I2C_DEVICE_ADDRESS << 1, data | (1<< LCD_EN_PIN));
	TWI_write_byte(LCD_I2C_DEVICE_ADDRESS << 1, data & ~(1<< LCD_EN_PIN));
}

#else
// METHODS FOR SHIFT REGISTER BASED LCD CONTROL

// write either command or data, with automatic 4/8-bit selection
void LiquidCrystalSerial::send(uint8_t value, bool mode) {
	
	uint8_t modeBits;
	// set mode value
	if(mode)
		modeBits = 0b0010;
	else
		modeBits = 0b0000;
		
 //serial assumes 4 bit mode
    load((value&0xF0) + modeBits);
    load(((value<<4)&0xF0) + modeBits);
}

void LiquidCrystalSerial::load(uint8_t value)
{
	writeSerial(value);
	pulseEnable(value);
}

void LiquidCrystalSerial::pulseEnable(uint8_t value) {
	
  _delay_us(1);
   // set enable to true
   value |= 0b01000;
   writeSerial(value);
  _delay_us(1);    // enable pulse must be >450ns
   //set enable to false
   value &= 0b11110111;
   writeSerial(value);
  _delay_us(1);   // commands need > 37us to settle [citation needed]
}

void LiquidCrystalSerial::writeSerial(uint8_t value) {
  
  int i;
  
  for (i = 7; i >= 0; i--)
  {
  	  _clk_pin.setValue(false);
	  bool data = (value >> i) & 0x01 ? true : false;
	  _data_pin.setValue(data);
	  
	  _clk_pin.setValue(true);
	  _delay_us(1); 
  } 
  
    _strobe_pin.setValue(true);
    _delay_us(1);
    _strobe_pin.setValue(false);
     
}
#endif<|MERGE_RESOLUTION|>--- conflicted
+++ resolved
@@ -242,11 +242,7 @@
 	    0x1F,	//11111
 	    0x00};	//00000
 #endif
-<<<<<<< HEAD
-
-=======
-	
->>>>>>> 02ce3d97
+
     // write each character twice as sometimes there are signal issues
 
     createChar(LCD_CUSTOM_CHAR_DOWN, down);
